--- conflicted
+++ resolved
@@ -2,7 +2,6 @@
 #ifndef NTT_H
 #define NTT_H
 
-<<<<<<< HEAD
 #include <cuda_runtime.h>
 
 #include "../../curves/curve_config.cuh"
@@ -10,393 +9,6 @@
 #include "../../utils/error_handler.cuh"
 #include "../../utils/sharedmem.cuh"
 #include "../../utils/utils_kernels.cuh"
-=======
-#include "../../utils/sharedmem.cuh"
-#include "../vector_manipulation/ve_mod_mult.cuh"
-
-const uint32_t MAX_NUM_THREADS = 512;
-const uint32_t MAX_THREADS_BATCH = 512;          // TODO: allows 100% occupancy for scalar NTT for sm_86..sm_89
-const uint32_t MAX_SHARED_MEM_ELEMENT_SIZE = 32; // TODO: occupancy calculator, hardcoded for sm_86..sm_89
-const uint32_t MAX_SHARED_MEM = MAX_SHARED_MEM_ELEMENT_SIZE * MAX_NUM_THREADS;
-
-/**
- * Computes the twiddle factors.
- * Outputs: d_twiddles[i] = omega^i.
- * @param d_twiddles input empty array.
- * @param n_twiddles number of twiddle factors.
- * @param omega multiplying factor.
- */
-template <typename S>
-__global__ void twiddle_factors_kernel(S* d_twiddles, uint32_t n_twiddles, S omega)
-{
-  for (uint32_t i = 0; i < n_twiddles; i++) {
-    d_twiddles[i] = S::zero();
-  }
-  d_twiddles[0] = S::one();
-  for (uint32_t i = 0; i < n_twiddles - 1; i++) {
-    d_twiddles[i + 1] = omega * d_twiddles[i];
-  }
-}
-
-/**
- * Fills twiddles array with twiddle factors.
- * @param twiddles input empty array.
- * @param n_twiddles number of twiddle factors.
- * @param omega multiplying factor.
- */
-template <typename S>
-S* fill_twiddle_factors_array(uint32_t n_twiddles, S omega, cudaStream_t stream)
-{
-  size_t size_twiddles = n_twiddles * sizeof(S);
-  S* d_twiddles;
-  cudaMallocAsync(&d_twiddles, size_twiddles, stream);
-  twiddle_factors_kernel<S><<<1, 1, 0, stream>>>(d_twiddles, n_twiddles, omega);
-  cudaStreamSynchronize(stream);
-  return d_twiddles;
-}
-
-template <typename T>
-__global__ void reverse_order_kernel(T* arr, T* arr_reversed, uint32_t n, uint32_t logn, uint32_t batch_size)
-{
-  int threadId = (blockIdx.x * blockDim.x) + threadIdx.x;
-  if (threadId < n * batch_size) {
-    int idx = threadId % n;
-    int batch_idx = threadId / n;
-    int idx_reversed = __brev(idx) >> (32 - logn);
-    arr_reversed[batch_idx * n + idx_reversed] = arr[batch_idx * n + idx];
-  }
-}
-
-/**
- * Bit-reverses a batch of input arrays in-place inside GPU.
- * for example: on input array ([a[0],a[1],a[2],a[3]], 4, 2) it returns
- * [a[0],a[3],a[2],a[1]] (elements at indices 3 and 1 swhich places).
- * @param arr batch of arrays of some object of type T. Should be on GPU.
- * @param n length of `arr`.
- * @param logn log(n).
- * @param batch_size the size of the batch.
- */
-template <typename T>
-void reverse_order_batch(T* arr, uint32_t n, uint32_t logn, uint32_t batch_size, cudaStream_t stream)
-{
-  T* arr_reversed;
-  cudaMallocAsync(&arr_reversed, n * batch_size * sizeof(T), stream);
-  int number_of_threads = MAX_THREADS_BATCH;
-  int number_of_blocks = (n * batch_size + number_of_threads - 1) / number_of_threads;
-  reverse_order_kernel<<<number_of_blocks, number_of_threads, 0, stream>>>(arr, arr_reversed, n, logn, batch_size);
-  cudaMemcpyAsync(arr, arr_reversed, n * batch_size * sizeof(T), cudaMemcpyDeviceToDevice, stream);
-  cudaFreeAsync(arr_reversed, stream);
-}
-
-/**
- * Bit-reverses an input array in-place inside GPU.
- * for example: on array ([a[0],a[1],a[2],a[3]], 4, 2) it returns
- * [a[0],a[3],a[2],a[1]] (elements at indices 3 and 1 swhich places).
- * @param arr array of some object of type T of size which is a power of 2. Should be on GPU.
- * @param n length of `arr`.
- * @param logn log(n).
- */
-template <typename T>
-void reverse_order(T* arr, uint32_t n, uint32_t logn, cudaStream_t stream)
-{
-  reverse_order_batch(arr, n, logn, 1, stream);
-}
-
-/**
- * Cooley-Tuckey NTT.
- * NOTE! this function assumes that d_twiddles are located in the device memory.
- * @param arr input array of type E (elements).
- * @param n length of d_arr.
- * @param twiddles twiddle factors of type S (scalars) array allocated on the device memory (must be a power of 2).
- * @param n_twiddles length of twiddles.
- * @param max_task max count of parallel tasks.
- * @param s log2(n) loop index.
- */
-template <typename E, typename S>
-__global__ void ntt_template_kernel_shared_rev(
-  E* __restrict__ arr_g,
-  uint32_t n,
-  const S* __restrict__ r_twiddles,
-  uint32_t n_twiddles,
-  uint32_t max_task,
-  uint32_t ss,
-  uint32_t logn)
-{
-  SharedMemory<E> smem;
-  E* arr = smem.getPointer();
-
-  uint32_t task = blockIdx.x;
-  uint32_t loop_limit = blockDim.x;
-  uint32_t chunks = n / (loop_limit * 2);
-  uint32_t offset = (task / chunks) * n;
-  if (task < max_task) {
-    // flattened loop allows parallel processing
-    uint32_t l = threadIdx.x;
-
-    if (l < loop_limit) {
-#pragma unroll
-      for (; ss < logn; ss++) {
-        int s = logn - ss - 1;
-        bool is_beginning = ss == 0;
-        bool is_end = ss == (logn - 1);
-
-        uint32_t ntw_i = task % chunks;
-
-        uint32_t n_twiddles_div = n_twiddles >> (s + 1);
-
-        uint32_t shift_s = 1 << s;
-        uint32_t shift2_s = 1 << (s + 1);
-
-        l = ntw_i * loop_limit + l; // to l from chunks to full
-
-        uint32_t j = l & (shift_s - 1);               // Equivalent to: l % (1 << s)
-        uint32_t i = ((l >> s) * shift2_s) & (n - 1); // (..) % n (assuming n is power of 2)
-        uint32_t oij = i + j;
-        uint32_t k = oij + shift_s;
-
-        S tw = r_twiddles[j * n_twiddles_div];
-
-        E u = is_beginning ? arr_g[offset + oij] : arr[oij];
-        E v = is_beginning ? arr_g[offset + k] : arr[k];
-        if (is_end) {
-          arr_g[offset + oij] = u + v;
-          arr_g[offset + k] = tw * (u - v);
-        } else {
-          arr[oij] = u + v;
-          arr[k] = tw * (u - v);
-        }
-
-        __syncthreads();
-      }
-    }
-  }
-}
-
-/**
- * Cooley-Tuckey NTT.
- * NOTE! this function assumes that d_twiddles are located in the device memory.
- * @param arr input array of type E (elements).
- * @param n length of d_arr.
- * @param twiddles twiddle factors of type S (scalars) array allocated on the device memory (must be a power of 2).
- * @param n_twiddles length of twiddles.
- * @param max_task max count of parallel tasks.
- * @param s log2(n) loop index.
- */
-template <typename E, typename S>
-__global__ void ntt_template_kernel_shared(
-  E* __restrict__ arr_g,
-  uint32_t n,
-  const S* __restrict__ r_twiddles,
-  uint32_t n_twiddles,
-  uint32_t max_task,
-  uint32_t s,
-  uint32_t logn)
-{
-  SharedMemory<E> smem;
-  E* arr = smem.getPointer();
-
-  uint32_t task = blockIdx.x;
-  uint32_t loop_limit = blockDim.x;
-  uint32_t chunks = n / (loop_limit * 2);
-  uint32_t offset = (task / chunks) * n;
-  if (task < max_task) {
-    // flattened loop allows parallel processing
-    uint32_t l = threadIdx.x;
-
-    if (l < loop_limit) {
-#pragma unroll
-      for (; s < logn; s++) // TODO: this loop also can be unrolled
-      {
-        uint32_t ntw_i = task % chunks;
-
-        uint32_t n_twiddles_div = n_twiddles >> (s + 1);
-
-        uint32_t shift_s = 1 << s;
-        uint32_t shift2_s = 1 << (s + 1);
-
-        l = ntw_i * loop_limit + l; // to l from chunks to full
-
-        uint32_t j = l & (shift_s - 1);               // Equivalent to: l % (1 << s)
-        uint32_t i = ((l >> s) * shift2_s) & (n - 1); // (..) % n (assuming n is power of 2)
-        uint32_t oij = i + j;
-        uint32_t k = oij + shift_s;
-        S tw = r_twiddles[j * n_twiddles_div];
-
-        E u = s == 0 ? arr_g[offset + oij] : arr[oij];
-        E v = s == 0 ? arr_g[offset + k] : arr[k];
-        v = tw * v;
-        if (s == (logn - 1)) {
-          arr_g[offset + oij] = u + v;
-          arr_g[offset + k] = u - v;
-        } else {
-          arr[oij] = u + v;
-          arr[k] = u - v;
-        }
-
-        __syncthreads();
-      }
-    }
-  }
-}
-
-/**
- * Cooley-Tukey NTT.
- * NOTE! this function assumes that d_twiddles are located in the device memory.
- * @param arr input array of type E (elements).
- * @param n length of d_arr.
- * @param twiddles twiddle factors of type S (scalars) array allocated on the device memory (must be a power of 2).
- * @param n_twiddles length of twiddles.
- * @param max_task max count of parallel tasks.
- * @param s log2(n) loop index.
- */
-template <typename E, typename S>
-__global__ void
-ntt_template_kernel(E* arr, uint32_t n, S* twiddles, uint32_t n_twiddles, uint32_t max_task, uint32_t s, bool rev)
-{
-  int task = blockIdx.x;
-  int chunks = n / (blockDim.x * 2);
-
-  if (task < max_task) {
-    // flattened loop allows parallel processing
-    uint32_t l = threadIdx.x;
-    uint32_t loop_limit = blockDim.x;
-
-    if (l < loop_limit) {
-      uint32_t ntw_i = task % chunks;
-
-      uint32_t shift_s = 1 << s;
-      uint32_t shift2_s = 1 << (s + 1);
-      uint32_t n_twiddles_div = n_twiddles >> (s + 1);
-
-      l = ntw_i * blockDim.x + l; // to l from chunks to full
-
-      uint32_t j = l & (shift_s - 1);               // Equivalent to: l % (1 << s)
-      uint32_t i = ((l >> s) * shift2_s) & (n - 1); // (..) % n (assuming n is power of 2)
-      uint32_t k = i + j + shift_s;
-
-      S tw = twiddles[j * n_twiddles_div];
-
-      uint32_t offset = (task / chunks) * n;
-      E u = arr[offset + i + j];
-      E v = arr[offset + k];
-      if (!rev) v = tw * v;
-      arr[offset + i + j] = u + v;
-      v = u - v;
-      arr[offset + k] = rev ? tw * v : v;
-    }
-  }
-}
-
-/**
- * NTT/INTT inplace batch
- * Note: this function does not preform any bit-reverse permutations on its inputs or outputs.
- * @param d_inout Array for inplace processing
- * @param d_twiddles
- * @param n Length of `d_twiddles` array
- * @param batch_size The size of the batch; the length of `d_inout` is `n` * `batch_size`.
- * @param inverse true for iNTT
- * @param is_coset true for multiplication by coset
- * @param coset should be array of length n - or in case of lesser than n, right-padded with zeroes
- * @param stream CUDA stream
- * @param is_sync_needed do perform sync of the supplied CUDA stream at the end of processing
- */
-template <typename E, typename S>
-void ntt_inplace_batch_template(
-  E* d_inout,
-  S* d_twiddles,
-  unsigned n,
-  unsigned batch_size,
-  bool inverse,
-  bool is_coset,
-  S* coset,
-  cudaStream_t stream,
-  bool is_sync_needed)
-{
-  const int logn = int(log(n) / log(2));
-  bool is_shared_mem_enabled = sizeof(E) <= MAX_SHARED_MEM_ELEMENT_SIZE;
-  const int log2_shmem_elems = is_shared_mem_enabled ? int(log(int(MAX_SHARED_MEM / sizeof(E))) / log(2)) : logn;
-  int num_threads = max(min(min(n / 2, MAX_THREADS_BATCH), 1 << (log2_shmem_elems - 1)), 1);
-  const int chunks = max(int((n / 2) / num_threads), 1);
-  const int total_tasks = batch_size * chunks;
-  int num_blocks = total_tasks;
-  const int shared_mem = 2 * num_threads * sizeof(E); // TODO: calculator, as shared mem size may be more efficient less
-                                                      // then max to allow more concurrent blocks on SM
-  const int logn_shmem = is_shared_mem_enabled ? int(log(2 * num_threads) / log(2))
-                                               : 0; // TODO: shared memory support only for types <= 32 bytes
-
-  if (inverse) {
-    if (is_shared_mem_enabled)
-      ntt_template_kernel_shared<<<num_blocks, num_threads, shared_mem, stream>>>(
-        d_inout, 1 << logn_shmem, d_twiddles, n, total_tasks, 0, logn_shmem);
-
-    for (int s = logn_shmem; s < logn; s++) // TODO: this loop also can be unrolled
-    {
-      ntt_template_kernel<E, S>
-        <<<num_blocks, num_threads, 0, stream>>>(d_inout, n, d_twiddles, n, total_tasks, s, false);
-    }
-
-    if (is_coset) batch_vector_mult(coset, d_inout, n, batch_size, stream);
-
-    num_threads = max(min(n / 2, MAX_NUM_THREADS), 1);
-    num_blocks = (n * batch_size + num_threads - 1) / num_threads;
-    template_normalize_kernel<E, S>
-      <<<num_blocks, num_threads, 0, stream>>>(d_inout, n * batch_size, S::inv_log_size(logn));
-  } else {
-    if (is_coset) batch_vector_mult(coset, d_inout, n, batch_size, stream);
-
-    for (int s = logn - 1; s >= logn_shmem; s--) // TODO: this loop also can be unrolled
-    {
-      ntt_template_kernel<<<num_blocks, num_threads, 0, stream>>>(d_inout, n, d_twiddles, n, total_tasks, s, true);
-    }
-
-    if (is_shared_mem_enabled)
-      ntt_template_kernel_shared_rev<<<num_blocks, num_threads, shared_mem, stream>>>(
-        d_inout, 1 << logn_shmem, d_twiddles, n, total_tasks, 0, logn_shmem);
-  }
-
-  if (!is_sync_needed) return;
-
-  cudaStreamSynchronize(stream);
-}
-
-/**
- * Cooley-Tukey (scalar) NTT.
- * This is a bached version - meaning it assumes than the input array
- * consists of N arrays of size n. The function performs n-size NTT on each small array.
- * @param arr input array of type BLS12_381::scalar_t.
- * @param arr_size number of total elements = n * N.
- * @param n size of batch.
- * @param inverse indicate if the result array should be normalized by n^(-1).
- */
-template <typename E, typename S>
-uint32_t ntt_end2end_batch_template(E* arr, uint32_t arr_size, uint32_t n, bool inverse, cudaStream_t stream)
-{
-  int batches = int(arr_size / n);
-  uint32_t logn = uint32_t(log(n) / log(2));
-  uint32_t n_twiddles = n; // n_twiddles is set to 4096 as BLS12_381::scalar_t::omega() is of that order.
-  size_t size_E = arr_size * sizeof(E);
-  S* d_twiddles;
-  if (inverse) {
-    d_twiddles = fill_twiddle_factors_array(n_twiddles, S::omega_inv(logn), stream);
-  } else {
-    d_twiddles = fill_twiddle_factors_array(n_twiddles, S::omega(logn), stream);
-  }
-  E* d_arr;
-  cudaMallocAsync(&d_arr, size_E, stream);
-  cudaMemcpyAsync(d_arr, arr, size_E, cudaMemcpyHostToDevice, stream);
-  int NUM_THREADS = MAX_THREADS_BATCH;
-  int NUM_BLOCKS = (batches + NUM_THREADS - 1) / NUM_THREADS;
-
-  S* _null = nullptr;
-  ntt_inplace_batch_template(d_arr, d_twiddles, n, batches, inverse, false, _null, stream, false);
-
-  cudaMemcpyAsync(arr, d_arr, size_E, cudaMemcpyDeviceToHost, stream);
-  cudaFreeAsync(d_arr, stream);
-  cudaFreeAsync(d_twiddles, stream);
-  cudaStreamSynchronize(stream);
-  return 0;
-}
->>>>>>> f8610dd5
 
 /**
  * @namespace ntt
@@ -448,7 +60,7 @@
    */
   template <typename S>
   struct NTTConfig {
-    S coset_gen;                /**< Coset generator. Used to perform coset (i)NTTs. Default value: `S::one()` 
+    S coset_gen;                /**< Coset generator. Used to perform coset (i)NTTs. Default value: `S::one()`
                                  *   (corresponding to no coset being used). */
     Ordering ordering;          /**< Ordering of inputs and outputs. See [Ordering](@ref Ordering). Default value:
                                  *   `Ordering::kNN`. */
