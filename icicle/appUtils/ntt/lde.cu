#ifndef LDE
#define LDE
#include <cuda.h>
#include "ntt.cuh"
#include "lde.cuh"
#include "../vector_manipulation/ve_mod_mult.cuh"


/**
 * Interpolate a batch of polynomials from their evaluations on the same subgroup.
 * Note: this function does not preform any bit-reverse permutations on its inputs or outputs.
 * @param d_out The variable to write coefficients of the resulting polynomials into (the coefficients are in bit-reversed order if the evaluations weren't bit-reversed and vice-versa).
 * @param d_evaluations Input array of evaluations of all polynomials of type E (elements).
 * @param d_domain Domain on which the polynomials are evaluated. Must be a subgroup.
 * @param n Length of `d_domain` array, also equal to the number of evaluations of each polynomial.
 * @param batch_size The size of the batch; the length of `d_evaluations` is `n` * `batch_size`.
 */
template <typename E, typename S> int interpolate_batch(E * d_out, E * d_evaluations, S * d_domain, unsigned n, unsigned batch_size, cudaStream_t stream) {
  uint32_t logn = uint32_t(log(n) / log(2));
  cudaMemcpyAsync(d_out, d_evaluations, sizeof(E) * n * batch_size, cudaMemcpyDeviceToDevice, stream);
  
  int NUM_THREADS = min(n / 2, MAX_THREADS_BATCH);
  int NUM_BLOCKS = batch_size * max(int((n / 2) / NUM_THREADS), 1);
  for (uint32_t s = 0; s < logn; s++) //TODO: this loop also can be unrolled
  {
    ntt_template_kernel <E, S> <<<NUM_BLOCKS, NUM_THREADS, 0, stream>>>(d_out, n, d_domain, n, NUM_BLOCKS, s, false);
  }

  NUM_BLOCKS = (n * batch_size + NUM_THREADS - 1) / NUM_THREADS;
<<<<<<< HEAD
  template_normalize_kernel <E, S> <<<NUM_BLOCKS, NUM_THREADS>>> (d_out, n * batch_size, S::inv_log_size(logn));
=======
  template_normalize_kernel <E, S> <<<NUM_BLOCKS, NUM_THREADS, 0, stream>>> (d_out, n * batch_size, S::inv_log_size(logn));
  cudaStreamSynchronize(stream);
>>>>>>> cd7b8110
  return 0;
}

/**
 * Interpolate a polynomial from its evaluations on a subgroup.
 * Note: this function does not preform any bit-reverse permutations on its inputs or outputs.
 * @param d_out The variable to write coefficients of the resulting polynomial into (the coefficients are in bit-reversed order if the evaluations weren't bit-reversed and vice-versa).
 * @param d_evaluations Input array of evaluations that have type E (elements).
 * @param d_domain Domain on which the polynomial is evaluated. Must be a subgroup.
 * @param n Length of `d_evaluations` and the size `d_domain` arrays (they should have equal length).
 */
template <typename E, typename S> int interpolate(E * d_out, E * d_evaluations, S * d_domain, unsigned n, cudaStream_t stream) {
  return interpolate_batch <E, S> (d_out, d_evaluations, d_domain, n, 1, stream);
}

template < typename E > __global__ void fill_array(E * arr, E val, uint32_t n) {
  int tid = (blockIdx.x * blockDim.x) + threadIdx.x;
  if (tid < n) {
    arr[tid] = val;
  }
}

/**
 * Evaluate a batch of polynomials on the same coset.
 * @param d_out The evaluations of the polynomials on coset `u` * `d_domain`.
 * @param d_coefficients Input array of coefficients of all polynomials of type E (elements) to be evaluated in-place on a coset.
 * @param d_domain Domain on which the polynomials are evaluated (see `coset` flag). Must be a subgroup.
 * @param domain_size Length of `d_domain` array, on which the polynomial is computed.
 * @param n The number of coefficients, which might be different from `domain_size`.
 * @param batch_size The size of the batch; the length of `d_coefficients` is `n` * `batch_size`.
 * @param coset The flag that indicates whether to evaluate on a coset. If false, evaluate on a subgroup `d_domain`.
 * @param coset_powers If `coset` is true, a list of powers `[1, u, u^2, ..., u^{n-1}]` where `u` is the generator of the coset.
 */
template <typename E, typename S>
int evaluate_batch(E * d_out, E * d_coefficients, S * d_domain, unsigned domain_size, unsigned n, unsigned batch_size, bool coset, S * coset_powers, cudaStream_t stream) {
  uint32_t logn = uint32_t(log(domain_size) / log(2));
  if (domain_size > n) {
    // allocate and initialize an array of stream handles to parallelize data copying across batches
    cudaStream_t *memcpy_streams = (cudaStream_t *) malloc(batch_size * sizeof(cudaStream_t));
    for (unsigned i = 0; i < batch_size; i++)
    {
      cudaStreamCreate(&(memcpy_streams[i]));

      cudaMemcpyAsync(&d_out[i * domain_size], &d_coefficients[i * n], n * sizeof(E), cudaMemcpyDeviceToDevice, memcpy_streams[i]);
      uint32_t NUM_THREADS = MAX_THREADS_BATCH;
      uint32_t NUM_BLOCKS = (domain_size - n + NUM_THREADS - 1) / NUM_THREADS;
      fill_array <E> <<<NUM_BLOCKS, NUM_THREADS, 0, memcpy_streams[i]>>> (&d_out[i * domain_size + n], E::zero(), domain_size - n);

      cudaStreamSynchronize(memcpy_streams[i]);
      cudaStreamDestroy(memcpy_streams[i]);
    }
  } else
    cudaMemcpyAsync(d_out, d_coefficients, sizeof(E) * domain_size * batch_size, cudaMemcpyDeviceToDevice, stream);

  if (coset)
    batch_vector_mult(coset_powers, d_out, domain_size, batch_size, stream);

  int NUM_THREADS = min(domain_size / 2, MAX_THREADS_BATCH);
  int chunks = max(int((domain_size / 2) / NUM_THREADS), 1);
  int NUM_BLOCKS = batch_size * chunks;
  for (uint32_t s = 0; s < logn; s++) //TODO: this loop also can be unrolled
  {
    ntt_template_kernel <E, S> <<<NUM_BLOCKS, NUM_THREADS, 0, stream>>>(d_out, domain_size, d_domain, domain_size, batch_size * chunks, logn - s - 1, true);
  }
  cudaStreamSynchronize(stream);
  return 0;
}

/**
 * Evaluate a polynomial on a coset.
 * Note: this function does not preform any bit-reverse permutations on its inputs or outputs, so the order of outputs is bit-reversed.
 * @param d_out The evaluations of the polynomial on coset `u` * `d_domain`.
 * @param d_coefficients Input array of coefficients of a polynomial of type E (elements).
 * @param d_domain Domain on which the polynomial is evaluated (see `coset` flag). Must be a subgroup.
 * @param domain_size Length of `d_domain` array, on which the polynomial is computed.
 * @param n The number of coefficients, which might be different from `domain_size`.
 * @param coset The flag that indicates whether to evaluate on a coset. If false, evaluate on a subgroup `d_domain`.
 * @param coset_powers If `coset` is true, a list of powers `[1, u, u^2, ..., u^{n-1}]` where `u` is the generator of the coset.
 */
template <typename E, typename S> 
<<<<<<< HEAD
int evaluate(E * d_out, E * d_coefficients, S * d_domain, unsigned domain_size, unsigned n, bool coset, S * coset_powers) {
  return evaluate_batch <E, S> (d_out, d_coefficients, d_domain, domain_size, n, 1, coset, coset_powers);
}

template <typename S> 
int interpolate_scalars(S* d_out, S* d_evaluations, S* d_domain, unsigned n) {
  return interpolate(d_out, d_evaluations, d_domain, n);
}

template <typename S> 
int interpolate_scalars_batch(S* d_out, S* d_evaluations, S* d_domain, unsigned n, unsigned batch_size) {
  return interpolate_batch(d_out, d_evaluations, d_domain, n, batch_size);
}

template <typename E, typename S> 
int interpolate_points(E* d_out, E* d_evaluations, S* d_domain, unsigned n) {
  return interpolate(d_out, d_evaluations, d_domain, n);
}

template <typename E, typename S> 
int interpolate_points_batch(E* d_out, E* d_evaluations, S* d_domain, unsigned n, unsigned batch_size) {
  return interpolate_batch(d_out, d_evaluations, d_domain, n, batch_size);
}

template <typename S> 
int evaluate_scalars(S* d_out, S* d_coefficients, S* d_domain, unsigned domain_size, unsigned n) {
  S* _null = nullptr;
  return evaluate(d_out, d_coefficients, d_domain, domain_size, n, false, _null);
}

template <typename S> 
int evaluate_scalars_batch(S* d_out, S* d_coefficients, S* d_domain, unsigned domain_size, unsigned n, unsigned batch_size) {
  S* _null = nullptr;
  return evaluate_batch(d_out, d_coefficients, d_domain, domain_size, n, batch_size, false, _null);
}

template <typename E, typename S> 
int evaluate_points(E* d_out, E* d_coefficients, S* d_domain, unsigned domain_size, unsigned n) {
  S* _null = nullptr;
  return evaluate(d_out, d_coefficients, d_domain, domain_size, n, false, _null);
=======
int evaluate(E * d_out, E * d_coefficients, S * d_domain, unsigned domain_size, unsigned n, bool coset, S * coset_powers, cudaStream_t stream) {
  return evaluate_batch <E, S> (d_out, d_coefficients, d_domain, domain_size, n, 1, coset, coset_powers, stream);
}

template <typename S> 
int interpolate_scalars(S* d_out, S* d_evaluations, S* d_domain, unsigned n, cudaStream_t stream) {
  return interpolate(d_out, d_evaluations, d_domain, n, stream);
}

template <typename S> 
int interpolate_scalars_batch(S* d_out, S* d_evaluations, S* d_domain, unsigned n, unsigned batch_size, cudaStream_t stream) {
  return interpolate_batch(d_out, d_evaluations, d_domain, n, batch_size, stream);
}

template <typename E, typename S> 
int interpolate_points(E* d_out, E* d_evaluations, S* d_domain, unsigned n, cudaStream_t stream) {
  return interpolate(d_out, d_evaluations, d_domain, n, stream);
}

template <typename E, typename S> 
int interpolate_points_batch(E* d_out, E* d_evaluations, S* d_domain, unsigned n, unsigned batch_size, cudaStream_t stream) {
  return interpolate_batch(d_out, d_evaluations, d_domain, n, batch_size, stream);
}

template <typename S> 
int evaluate_scalars(S* d_out, S* d_coefficients, S* d_domain, unsigned domain_size, unsigned n, cudaStream_t stream) {
  S* _null = nullptr;
  return evaluate(d_out, d_coefficients, d_domain, domain_size, n, false, _null, stream);
}

template <typename S> 
int evaluate_scalars_batch(S* d_out, S* d_coefficients, S* d_domain, unsigned domain_size, unsigned n, unsigned batch_size, cudaStream_t stream) {
  S* _null = nullptr;
  return evaluate_batch(d_out, d_coefficients, d_domain, domain_size, n, batch_size, false, _null, stream);
}

template <typename E, typename S> 
int evaluate_points(E* d_out, E* d_coefficients, S* d_domain, unsigned domain_size, unsigned n, cudaStream_t stream) {
  S* _null = nullptr;
  return evaluate(d_out, d_coefficients, d_domain, domain_size, n, false, _null, stream);
>>>>>>> cd7b8110
}

template <typename E, typename S> 
int evaluate_points_batch(E* d_out, E* d_coefficients, S* d_domain, 
<<<<<<< HEAD
                          unsigned domain_size, unsigned n, unsigned batch_size) {
  S* _null = nullptr;
  return evaluate_batch(d_out, d_coefficients, d_domain, domain_size, n, batch_size, false, _null);
=======
                          unsigned domain_size, unsigned n, unsigned batch_size, cudaStream_t stream) {
  S* _null = nullptr;
  return evaluate_batch(d_out, d_coefficients, d_domain, domain_size, n, batch_size, false, _null, stream);
>>>>>>> cd7b8110
}

template <typename S> 
int evaluate_scalars_on_coset(S* d_out, S* d_coefficients, S* d_domain, 
<<<<<<< HEAD
                              unsigned domain_size, unsigned n, S* coset_powers) {
  return evaluate(d_out, d_coefficients, d_domain, domain_size, n, true, coset_powers);
=======
                              unsigned domain_size, unsigned n, S* coset_powers, cudaStream_t stream) {
  return evaluate(d_out, d_coefficients, d_domain, domain_size, n, true, coset_powers, stream);
>>>>>>> cd7b8110
}

template <typename E, typename S> 
int evaluate_scalars_on_coset_batch(S* d_out, S* d_coefficients, S* d_domain, unsigned domain_size, 
<<<<<<< HEAD
                                    unsigned n, unsigned batch_size, S* coset_powers) {
  return evaluate_batch(d_out, d_coefficients, d_domain, domain_size, n, batch_size, true, coset_powers);
=======
                                    unsigned n, unsigned batch_size, S* coset_powers, cudaStream_t stream) {
  return evaluate_batch(d_out, d_coefficients, d_domain, domain_size, n, batch_size, true, coset_powers, stream);
>>>>>>> cd7b8110
}

template <typename E, typename S> 
int evaluate_points_on_coset(E* d_out, E* d_coefficients, S* d_domain, 
<<<<<<< HEAD
                             unsigned domain_size, unsigned n, S* coset_powers) {
  return evaluate(d_out, d_coefficients, d_domain, domain_size, n, true, coset_powers);
=======
                             unsigned domain_size, unsigned n, S* coset_powers, cudaStream_t stream) {
  return evaluate(d_out, d_coefficients, d_domain, domain_size, n, true, coset_powers, stream);
>>>>>>> cd7b8110
}

template <typename E, typename S> 
int evaluate_points_on_coset_batch(E* d_out, E* d_coefficients, S* d_domain, unsigned domain_size,
<<<<<<< HEAD
                                   unsigned n, unsigned batch_size, S* coset_powers) {
  return evaluate_batch(d_out, d_coefficients, d_domain, domain_size, n, batch_size, true, coset_powers);
}

=======
                                   unsigned n, unsigned batch_size, S* coset_powers, cudaStream_t stream) {
  return evaluate_batch(d_out, d_coefficients, d_domain, domain_size, n, batch_size, true, coset_powers, stream);
}
>>>>>>> cd7b8110
#endif<|MERGE_RESOLUTION|>--- conflicted
+++ resolved
@@ -27,12 +27,8 @@
   }
 
   NUM_BLOCKS = (n * batch_size + NUM_THREADS - 1) / NUM_THREADS;
-<<<<<<< HEAD
-  template_normalize_kernel <E, S> <<<NUM_BLOCKS, NUM_THREADS>>> (d_out, n * batch_size, S::inv_log_size(logn));
-=======
   template_normalize_kernel <E, S> <<<NUM_BLOCKS, NUM_THREADS, 0, stream>>> (d_out, n * batch_size, S::inv_log_size(logn));
   cudaStreamSynchronize(stream);
->>>>>>> cd7b8110
   return 0;
 }
 
@@ -113,48 +109,6 @@
  * @param coset_powers If `coset` is true, a list of powers `[1, u, u^2, ..., u^{n-1}]` where `u` is the generator of the coset.
  */
 template <typename E, typename S> 
-<<<<<<< HEAD
-int evaluate(E * d_out, E * d_coefficients, S * d_domain, unsigned domain_size, unsigned n, bool coset, S * coset_powers) {
-  return evaluate_batch <E, S> (d_out, d_coefficients, d_domain, domain_size, n, 1, coset, coset_powers);
-}
-
-template <typename S> 
-int interpolate_scalars(S* d_out, S* d_evaluations, S* d_domain, unsigned n) {
-  return interpolate(d_out, d_evaluations, d_domain, n);
-}
-
-template <typename S> 
-int interpolate_scalars_batch(S* d_out, S* d_evaluations, S* d_domain, unsigned n, unsigned batch_size) {
-  return interpolate_batch(d_out, d_evaluations, d_domain, n, batch_size);
-}
-
-template <typename E, typename S> 
-int interpolate_points(E* d_out, E* d_evaluations, S* d_domain, unsigned n) {
-  return interpolate(d_out, d_evaluations, d_domain, n);
-}
-
-template <typename E, typename S> 
-int interpolate_points_batch(E* d_out, E* d_evaluations, S* d_domain, unsigned n, unsigned batch_size) {
-  return interpolate_batch(d_out, d_evaluations, d_domain, n, batch_size);
-}
-
-template <typename S> 
-int evaluate_scalars(S* d_out, S* d_coefficients, S* d_domain, unsigned domain_size, unsigned n) {
-  S* _null = nullptr;
-  return evaluate(d_out, d_coefficients, d_domain, domain_size, n, false, _null);
-}
-
-template <typename S> 
-int evaluate_scalars_batch(S* d_out, S* d_coefficients, S* d_domain, unsigned domain_size, unsigned n, unsigned batch_size) {
-  S* _null = nullptr;
-  return evaluate_batch(d_out, d_coefficients, d_domain, domain_size, n, batch_size, false, _null);
-}
-
-template <typename E, typename S> 
-int evaluate_points(E* d_out, E* d_coefficients, S* d_domain, unsigned domain_size, unsigned n) {
-  S* _null = nullptr;
-  return evaluate(d_out, d_coefficients, d_domain, domain_size, n, false, _null);
-=======
 int evaluate(E * d_out, E * d_coefficients, S * d_domain, unsigned domain_size, unsigned n, bool coset, S * coset_powers, cudaStream_t stream) {
   return evaluate_batch <E, S> (d_out, d_coefficients, d_domain, domain_size, n, 1, coset, coset_powers, stream);
 }
@@ -195,65 +149,36 @@
 int evaluate_points(E* d_out, E* d_coefficients, S* d_domain, unsigned domain_size, unsigned n, cudaStream_t stream) {
   S* _null = nullptr;
   return evaluate(d_out, d_coefficients, d_domain, domain_size, n, false, _null, stream);
->>>>>>> cd7b8110
 }
 
 template <typename E, typename S> 
 int evaluate_points_batch(E* d_out, E* d_coefficients, S* d_domain, 
-<<<<<<< HEAD
-                          unsigned domain_size, unsigned n, unsigned batch_size) {
-  S* _null = nullptr;
-  return evaluate_batch(d_out, d_coefficients, d_domain, domain_size, n, batch_size, false, _null);
-=======
                           unsigned domain_size, unsigned n, unsigned batch_size, cudaStream_t stream) {
   S* _null = nullptr;
   return evaluate_batch(d_out, d_coefficients, d_domain, domain_size, n, batch_size, false, _null, stream);
->>>>>>> cd7b8110
 }
 
 template <typename S> 
 int evaluate_scalars_on_coset(S* d_out, S* d_coefficients, S* d_domain, 
-<<<<<<< HEAD
-                              unsigned domain_size, unsigned n, S* coset_powers) {
-  return evaluate(d_out, d_coefficients, d_domain, domain_size, n, true, coset_powers);
-=======
                               unsigned domain_size, unsigned n, S* coset_powers, cudaStream_t stream) {
   return evaluate(d_out, d_coefficients, d_domain, domain_size, n, true, coset_powers, stream);
->>>>>>> cd7b8110
 }
 
 template <typename E, typename S> 
 int evaluate_scalars_on_coset_batch(S* d_out, S* d_coefficients, S* d_domain, unsigned domain_size, 
-<<<<<<< HEAD
-                                    unsigned n, unsigned batch_size, S* coset_powers) {
-  return evaluate_batch(d_out, d_coefficients, d_domain, domain_size, n, batch_size, true, coset_powers);
-=======
                                     unsigned n, unsigned batch_size, S* coset_powers, cudaStream_t stream) {
   return evaluate_batch(d_out, d_coefficients, d_domain, domain_size, n, batch_size, true, coset_powers, stream);
->>>>>>> cd7b8110
 }
 
 template <typename E, typename S> 
 int evaluate_points_on_coset(E* d_out, E* d_coefficients, S* d_domain, 
-<<<<<<< HEAD
-                             unsigned domain_size, unsigned n, S* coset_powers) {
-  return evaluate(d_out, d_coefficients, d_domain, domain_size, n, true, coset_powers);
-=======
                              unsigned domain_size, unsigned n, S* coset_powers, cudaStream_t stream) {
   return evaluate(d_out, d_coefficients, d_domain, domain_size, n, true, coset_powers, stream);
->>>>>>> cd7b8110
 }
 
 template <typename E, typename S> 
 int evaluate_points_on_coset_batch(E* d_out, E* d_coefficients, S* d_domain, unsigned domain_size,
-<<<<<<< HEAD
-                                   unsigned n, unsigned batch_size, S* coset_powers) {
-  return evaluate_batch(d_out, d_coefficients, d_domain, domain_size, n, batch_size, true, coset_powers);
-}
-
-=======
                                    unsigned n, unsigned batch_size, S* coset_powers, cudaStream_t stream) {
   return evaluate_batch(d_out, d_coefficients, d_domain, domain_size, n, batch_size, true, coset_powers, stream);
 }
->>>>>>> cd7b8110
 #endif