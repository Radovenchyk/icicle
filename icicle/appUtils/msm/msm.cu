--- conflicted
+++ resolved
@@ -134,31 +134,8 @@
   }
 }
 
-<<<<<<< HEAD
-template <typename S>
-__global__ void
-find_cutoff_kernel(unsigned* v, unsigned size, unsigned cutoff, unsigned run_length, S* fake_param, unsigned* result)
-=======
-template <typename P, typename A, typename S>
-__global__ void add_ones_kernel(A* points, S* scalars, P* results, const unsigned msm_size, const unsigned run_length)
-{
-  unsigned tid = (blockIdx.x * blockDim.x) + threadIdx.x;
-  const unsigned nof_threads = (msm_size + run_length - 1) / run_length; // 129256
-  if (tid >= nof_threads) {
-    results[tid] = P::zero();
-    return;
-  }
-  const unsigned start_index = tid * run_length;
-  P sum = P::zero();
-  for (int i = start_index; i < min(start_index + run_length, msm_size); i++) {
-    if (scalars[i] == S::one()) sum = sum + points[i];
-  }
-  results[tid] = sum;
-}
-
 __global__ __forceinline__ void
 find_cutoff_kernel(unsigned* v, unsigned size, unsigned cutoff, unsigned run_length, unsigned* result)
->>>>>>> 5813f295
 {
   unsigned tid = (blockIdx.x * blockDim.x) + threadIdx.x;
   const unsigned nof_threads = (size + run_length - 1) / run_length;
