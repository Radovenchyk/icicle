--- conflicted
+++ resolved
@@ -88,11 +88,7 @@
 __global__ void accumulate_buckets_kernel(P *buckets, unsigned *bucket_offsets, unsigned *bucket_sizes, unsigned *single_bucket_indices, unsigned *point_indices, A *points, unsigned nof_buckets, unsigned *nof_buckets_to_compute, unsigned msm_idx_shift){
   
   unsigned tid = (blockIdx.x * blockDim.x) + threadIdx.x;
-<<<<<<< HEAD
-  if (tid>=*nof_buckets_to_compute){ 
-=======
   if (tid >= *nof_buckets_to_compute){ 
->>>>>>> cd7b8110
     return;
   }
   unsigned msm_index = single_bucket_indices[tid]>>msm_idx_shift;
@@ -110,11 +106,7 @@
 __global__ void big_triangle_sum_kernel(P* buckets, P* final_sums, unsigned nof_bms, unsigned c){
 
   unsigned tid = (blockIdx.x * blockDim.x) + threadIdx.x;
-<<<<<<< HEAD
-  if (tid>=nof_bms) return;
-=======
   if (tid >= nof_bms) return;
->>>>>>> cd7b8110
   P line_sum = buckets[(tid+1)*(1<<c)-1];
   final_sums[tid] = line_sum;
   for (unsigned i = (1<<c)-2; i >0; i--)
@@ -210,14 +202,8 @@
   // The second to last parameter is the default value supplied explicitly to allow passing the stream
   // See https://nvlabs.github.io/cub/structcub_1_1_device_radix_sort.html#a65e82152de448c6373ed9563aaf8af7e for more info
   cub::DeviceRadixSort::SortPairs(sort_indices_temp_storage, sort_indices_temp_storage_bytes, bucket_indices + size, bucket_indices,
-<<<<<<< HEAD
-                                 point_indices + size, point_indices, size);
-
-  cudaMalloc(&sort_indices_temp_storage, sort_indices_temp_storage_bytes);
-=======
                                  point_indices + size, point_indices, size, 0, sizeof(unsigned) * 8, stream);
   cudaMallocAsync(&sort_indices_temp_storage, sort_indices_temp_storage_bytes, stream);
->>>>>>> cd7b8110
   for (unsigned i = 0; i < nof_bms; i++) {
     unsigned offset_out = i * size;
     unsigned offset_in = offset_out + size;
@@ -257,13 +243,8 @@
   //launch the accumulation kernel with maximum threads
   NUM_THREADS = 1 << 8;
   NUM_BLOCKS = (nof_buckets + NUM_THREADS - 1) / NUM_THREADS;
-<<<<<<< HEAD
-  accumulate_buckets_kernel<<<NUM_BLOCKS, NUM_THREADS>>>(buckets, bucket_offsets, bucket_sizes, single_bucket_indices, point_indices, 
-                                                         d_points, nof_buckets, nof_buckets_to_compute, c+bm_bitsize);                                              
-=======
   accumulate_buckets_kernel<<<NUM_BLOCKS, NUM_THREADS, 0, stream>>>(buckets, bucket_offsets, bucket_sizes, single_bucket_indices, point_indices, 
                                                          d_points, nof_buckets, nof_buckets_to_compute, c+bm_bitsize);
->>>>>>> cd7b8110
 
   #ifdef SSM_SUM
     //sum each bucket
@@ -376,15 +357,10 @@
   // The second to last parameter is the default value supplied explicitly to allow passing the stream
   // See https://nvlabs.github.io/cub/structcub_1_1_device_radix_sort.html#a65e82152de448c6373ed9563aaf8af7e for more info
   cub::DeviceRadixSort::SortPairs(sort_indices_temp_storage, sort_indices_temp_storage_bytes, bucket_indices + msm_size, sorted_bucket_indices,
-<<<<<<< HEAD
-                                 point_indices + msm_size, sorted_point_indices, total_size * nof_bms);
-  cudaMalloc(&sort_indices_temp_storage, sort_indices_temp_storage_bytes);
-=======
                                  point_indices + msm_size, sorted_point_indices, total_size * nof_bms, 0, sizeof(unsigned)*8, stream);
   cudaMallocAsync(&sort_indices_temp_storage, sort_indices_temp_storage_bytes, stream);
   // The second to last parameter is the default value supplied explicitly to allow passing the stream
   // See https://nvlabs.github.io/cub/structcub_1_1_device_radix_sort.html#a65e82152de448c6373ed9563aaf8af7e for more info
->>>>>>> cd7b8110
   cub::DeviceRadixSort::SortPairs(sort_indices_temp_storage, sort_indices_temp_storage_bytes, bucket_indices + msm_size, sorted_bucket_indices,
                                  point_indices + msm_size, sorted_point_indices, total_size * nof_bms, 0, sizeof(unsigned)*8, stream);
   cudaFreeAsync(sort_indices_temp_storage, stream);
@@ -418,11 +394,7 @@
   //launch the accumulation kernel with maximum threads
   NUM_THREADS = 1 << 8;
   NUM_BLOCKS = (total_nof_buckets + NUM_THREADS - 1) / NUM_THREADS;
-<<<<<<< HEAD
-  accumulate_buckets_kernel<<<NUM_BLOCKS, NUM_THREADS>>>(buckets, bucket_offsets, bucket_sizes, single_bucket_indices, sorted_point_indices,
-=======
   accumulate_buckets_kernel<<<NUM_BLOCKS, NUM_THREADS, 0, stream>>>(buckets, bucket_offsets, bucket_sizes, single_bucket_indices, sorted_point_indices,
->>>>>>> cd7b8110
                                                         d_points, nof_buckets, total_nof_buckets_to_compute, c+bm_bitsize);
 
   #ifdef SSM_SUM
@@ -455,13 +427,8 @@
   //launch the double and add kernel, a single thread for each msm
   NUM_THREADS = 1<<8;
   NUM_BLOCKS = (batch_size + NUM_THREADS - 1) / NUM_THREADS;
-<<<<<<< HEAD
-  final_accumulation_kernel<P, S><<<NUM_BLOCKS,NUM_THREADS>>>(bm_sums, on_device ? final_results : d_final_results, batch_size, nof_bms, c);
-
-=======
   final_accumulation_kernel<P, S><<<NUM_BLOCKS,NUM_THREADS, 0, stream>>>(bm_sums, on_device ? final_results : d_final_results, batch_size, nof_bms, c);
   
->>>>>>> cd7b8110
   //copy final result to host
   if (!on_device)
     cudaMemcpyAsync(final_results, d_final_results, sizeof(P)*batch_size, cudaMemcpyDeviceToHost, stream);
@@ -498,11 +465,7 @@
 
 //the function computes msm using ssm
 template <typename S, typename P, typename A>
-<<<<<<< HEAD
-void short_msm(S *h_scalars, A *h_points, unsigned size, P* h_final_result){ //works up to 2^8
-=======
 void short_msm(S *h_scalars, A *h_points, unsigned size, P* h_final_result, cudaStream_t stream){ //works up to 2^8
->>>>>>> cd7b8110
   S *scalars;
   A *a_points;
   P *p_points;
