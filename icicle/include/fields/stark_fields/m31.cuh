--- conflicted
+++ resolved
@@ -4,15 +4,7 @@
 #include "fields/field.cuh"
 #include "fields/complex_extension.cuh"
 #include "fields/quartic_extension.cuh"
-<<<<<<< HEAD
-#include "fields/complex_extension.cuh"
-
-#include <thread>
-#include <vector>
-#include <random>
-=======
 #include "fields/params_gen.cuh"
->>>>>>> d0e8af1f
 
 namespace m31 {
   template <class CONFIG>
@@ -290,20 +282,6 @@
    */
   typedef ComplexExtensionField<fp_config, scalar_t> c_extension_t;
 
-  /**
-   * Quartic extension field of `scalar_t` enabled if `-DEXT_FIELD` env variable is.
-   */
-  typedef QuarticExtensionField<fp_config, scalar_t> q_extension_t;
-
-  /**
-   * The default extension type
-   */
-<<<<<<< HEAD
-  typedef q_extension_t extension_t;
-} // namespace m31
-=======
-  typedef ComplexExtensionField<fp_config, scalar_t> c_extension_t;
-
   const c_extension_t ROU = {{2}, {1268011823}};
 
   // namespace quad_extension_config {
@@ -354,5 +332,4 @@
     extern __shared__ m31::MersenneField<CONFIG> s_scalar_[];
     return s_scalar_;
   }
-};
->>>>>>> d0e8af1f
+};