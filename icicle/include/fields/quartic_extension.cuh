--- conflicted
+++ resolved
@@ -64,14 +64,11 @@
     return QuarticExtensionField{FF::rand_host(), FF::rand_host(), FF::rand_host(), FF::rand_host()};
   }
 
-<<<<<<< HEAD
   static HOST_INLINE QuarticExtensionField rand_host_fast(int seed)
   {
     return {(uint32_t)seed, (uint32_t)seed, (uint32_t)seed, (uint32_t)seed};
   }
 
-=======
->>>>>>> d0e8af1f
   static void rand_host_many(QuarticExtensionField* out, int size)
   {
     for (int i = 0; i < size; i++)
@@ -124,12 +121,8 @@
   }
 
   template <unsigned MODULUS_MULTIPLE = 1>
-<<<<<<< HEAD
-  static constexpr HOST_DEVICE_INLINE ExtensionWide mul_wide(const QuarticExtensionField& xs, const QuarticExtensionField& ys)
-=======
   static constexpr HOST_DEVICE_INLINE ExtensionWide
   mul_wide(const QuarticExtensionField& xs, const QuarticExtensionField& ys)
->>>>>>> d0e8af1f
   {
     if (CONFIG::nonresidue_is_negative)
       return ExtensionWide{
@@ -189,14 +182,10 @@
     return (xs.real == ys.real) && (xs.im1 == ys.im1) && (xs.im2 == ys.im2) && (xs.im3 == ys.im3);
   }
 
-<<<<<<< HEAD
-  friend HOST_DEVICE_INLINE bool operator!=(const QuarticExtensionField& xs, const QuarticExtensionField& ys) { return !(xs == ys); }
-=======
   friend HOST_DEVICE_INLINE bool operator!=(const QuarticExtensionField& xs, const QuarticExtensionField& ys)
   {
     return !(xs == ys);
   }
->>>>>>> d0e8af1f
 
   template <uint32_t multiplier, unsigned REDUCTION_SIZE = 1>
   static constexpr HOST_DEVICE_INLINE QuarticExtensionField mul_unsigned(const QuarticExtensionField& xs)
