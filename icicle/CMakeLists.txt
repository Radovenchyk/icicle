--- conflicted
+++ resolved
@@ -13,7 +13,7 @@
 option(EXT_FIELD "Build extension field" OFF)
 option(G2 "Build G2" OFF)
 option(ECNTT "Build ECNTT" OFF)
-option(BUILD_HASH "Build hash functions" ON)
+option(BUILD_HASH "Build hash functions" OFF)
 option(BUILD_TESTS "Build unit tests" OFF)
 option(BUILD_BENCHMARKS "Build benchmarks" OFF)
 # add options here
@@ -38,7 +38,6 @@
   add_subdirectory(src/curves)
 endif ()
 
-<<<<<<< HEAD
 if (G2)
   set(CMAKE_CUDA_FLAGS "${CMAKE_CUDA_FLAGS} -DG2")
 endif ()
@@ -47,9 +46,6 @@
   set(CMAKE_CUDA_FLAGS "${CMAKE_CUDA_FLAGS} -DEXT_FIELD")
 endif ()
 
-=======
-option(BUILD_HASH "Build hash functions" OFF)
->>>>>>> b2b3702b
 if(BUILD_HASH)
   add_subdirectory(src/hash)
 endif ()
