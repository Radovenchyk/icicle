--- conflicted
+++ resolved
@@ -4,34 +4,9 @@
 from string import Template
 import sys
 
-<<<<<<< HEAD
-data = None
-with open(sys.argv[1]) as json_file:
-    data = json.load(json_file)
-
-curve_name = data["curve_name"]
-# scalar field
-modolus_p = data["modolus_p"]
-bit_count_p = data["bit_count_p"]
-limb_p =  data["limb_p"]
-ntt_size = data["ntt_size"]
-# base field
-modolus_q = data["modolus_q"]
-bit_count_q = data["bit_count_q"] 
-limb_q = data["limb_q"]
-weierstrass_b = data["weierstrass_b"]
-gen_x = data["gen_x"]
-gen_y = data["gen_y"]
-root_of_unity = data["root_of_unity"]
-
-
-def to_hex(val, length):
-    x = str(hex(val))[2:]
-=======
 
 def to_hex(val: int, length):
     x = hex(val)[2:]
->>>>>>> e3f089f0
     if len(x) % 8 != 0:
         x = "0" * (8-len(x) % 8) + x
     if len(x) != length:
@@ -40,86 +15,6 @@
     chunks = [x[i:i+n] for i in range(0, len(x), n)][::-1]
     s = ""
     for c in chunks:
-<<<<<<< HEAD
-        s += "0x" + c + ", "
-    return s
-
-
-def get_root_of_unity(order: int) -> int:
-    assert (modolus_p - 1) % order == 0
-    return pow(root_of_unity, (1 << ntt_size) // order, modolus_p)
-
-omega = """static constexpr storage_array<omegas_count, limbs_count> omega = {
-        omega1, omega2, omega3, omega4, omega5, omega6, omega7, omega8, 
-        omega9, omega10, omega11, omega12, omega13, omega14, omega15, omega16,
-        omega17, omega18, omega19, omega20, omega21, omega22, omega23, omega24,
-        omega25, omega26, omega27, omega28, omega29, omega30, omega31, omega32,
-    };"""
-
-omega_inv = """static constexpr storage_array<omegas_count, limbs_count> omega_inv = {
-        omega_inv1, omega_inv2, omega_inv3, omega_inv4, omega_inv5, omega_inv6, omega_inv7, omega_inv8, 
-        omega_inv9, omega_inv10, omega_inv11, omega_inv12, omega_inv13, omega_inv14, omega_inv15, omega_inv16,
-        omega_inv17, omega_inv18, omega_inv19, omega_inv20, omega_inv21, omega_inv22, omega_inv23, omega_inv24,
-        omega_inv25, omega_inv26, omega_inv27, omega_inv28, omega_inv29, omega_inv30, omega_inv31, omega_inv32,
-    };"""
-
-inv = """static constexpr storage_array<omegas_count, limbs_count> inv = {
-        inv1, inv2, inv3, inv4, inv5, inv6, inv7, inv8, 
-        inv9, inv10, inv11, inv12, inv13, inv14, inv15, inv16,
-        inv17, inv18, inv19, inv20, inv21, inv22, inv23, inv24,
-        inv25, inv26, inv27, inv28, inv29, inv30, inv31, inv32,
-    };"""
-
-def create_field_parameters_struct(modulus, modulus_bits_count,limbs,ntt,size,name):
-    s = " struct "+name+"{\n"
-    s += "   static constexpr unsigned limbs_count = " + str(limbs)+";\n"
-    s += "   static constexpr storage<limbs_count> modulus = {"+to_hex(modulus,8*limbs)[:-2]+"};\n"
-    s += "   static constexpr storage<limbs_count> modulus_2 = {"+to_hex(modulus*2,8*limbs)[:-2]+"};\n"   
-    s += "   static constexpr storage<limbs_count> modulus_4 = {"+to_hex(modulus*4,8*limbs)[:-2]+"};\n"
-    s += "   static constexpr storage<2*limbs_count> modulus_wide = {"+to_hex(modulus,8*limbs*2)[:-2]+"};\n"
-    s += "   static constexpr storage<2*limbs_count> modulus_sqared = {"+to_hex(modulus*modulus,8*limbs)[:-2]+"};\n"  
-    s += "   static constexpr storage<2*limbs_count> modulus_sqared_2 = {"+to_hex(modulus*modulus*2,8*limbs)[:-2]+"};\n"   
-    s += "   static constexpr storage<2*limbs_count> modulus_sqared_4 = {"+to_hex(modulus*modulus*2*2,8*limbs)[:-2]+"};\n"   
-    s += "   static constexpr unsigned modulus_bits_count = "+str(modulus_bits_count)+";\n"
-    m = int(math.floor(int(pow(2,2*modulus_bits_count) // modulus)))
-    s += "   static constexpr storage<limbs_count> m = {"+ to_hex(m,8*limbs)[:-2] +"};\n"
-    s += "   static constexpr storage<limbs_count> one = {"+ to_hex(1,8*limbs)[:-2] +"};\n"
-    s += "   static constexpr storage<limbs_count> zero = {"+ to_hex(0,8*limbs)[:-2] +"};\n"
-
-    if ntt:
-        # size -> log size 
-        for k in range(size):
-            omega = get_root_of_unity(int(pow(2,k+1)))
-            s += "   static constexpr storage<limbs_count> omega"+str(k+1)+"= {"+ to_hex(omega,8*limbs)[:-2]+"};\n"
-        s += str(omega)
-        for k in range(size):
-            omega = get_root_of_unity(int(pow(2,k+1)))
-            s += "   static constexpr storage<limbs_count> omega_inv"+str(k+1)+"= {"+ to_hex(pow(omega, -1, modulus),8*limbs)[:-2]+"};\n"
-        s += str(omega_inv)
-        for k in range(size):
-            s += "   static constexpr storage<limbs_count> inv"+str(k+1)+"= {"+ to_hex(pow(int(pow(2,k+1)), -1, modulus),8*limbs)[:-2]+"};\n"  
-        s += str(inv)
-    s+=" };\n"   
-    return s
-
-def create_gen():
-    s = " struct group_generator {\n"
-    s += "  static constexpr storage<fq_config::limbs_count> generator_x = {"+to_hex(gen_x,8*limb_q)[:-2]+ "};\n"
-    s += "  static constexpr storage<fq_config::limbs_count> generator_y = {"+to_hex(gen_y,8*limb_q)[:-2]+ "};\n"
-    s+=" };\n" 
-    return s
-
-def get_config_file_content(modolus_p, bit_count_p, limb_p, ntt_size, modolus_q, bit_count_q, limb_q, weierstrass_b):
-    file_content = ""
-    file_content += "#pragma once\n#include \"../../utils/storage.cuh\"\n"
-    file_content += "namespace PARAMS_"+curve_name.upper()+"{\n"
-    file_content += create_field_parameters_struct(modolus_p,bit_count_p,limb_p,True,ntt_size,"fp_config")
-    file_content += create_field_parameters_struct(modolus_q,bit_count_q,limb_q,False,0,"fq_config")
-    file_content += " static constexpr unsigned weierstrass_b = " + str(weierstrass_b)+ ";\n"
-    file_content += create_gen()
-    file_content+="}\n"
-    return file_content
-=======
         s += f'0x{c}, '
         
     return s[:-2]
@@ -285,7 +180,6 @@
     fp_params = get_fp_params(modulus_p, bit_count_p, limb_p, root_of_unity, ntt_size)
     fq_params = get_fq_params(modulus_q, bit_count_q, limb_q, g1_gen_x, g1_gen_y, g2_generator_x_re, g2_generator_x_im, g2_generator_y_re, g2_generator_y_im)
     weier_params = get_weier_params(weierstrass_b, weierstrass_b_g2_re, weierstrass_b_g2_im, 8*limb_q)
->>>>>>> e3f089f0
 
     return {
         **params,
