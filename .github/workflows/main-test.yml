--- conflicted
+++ resolved
@@ -50,12 +50,8 @@
       working-directory: ./wrappers/rust
       if: needs.check-changed-files.outputs.rust == 'true' || needs.check-changed-files.outputs.cpp_cuda == 'true'
       # Running tests from the root workspace will run all workspace members' tests by default
-<<<<<<< HEAD
-      run: cargo test --release --verbose --features=g2
-=======
       # We need to limit the number of threads to avoid running out of memory on weaker machines
       run: cargo test --release --verbose --features=g2 -- --test-threads=2
->>>>>>> 1874ade6
 
   test-cpp-linux:
     name: Test C++ on Linux
