---
slug: /icicle/overview
title: ICICLE Overview
---

# ICICLE Overview

<<<<<<< HEAD
## What is ICICLE?
=======
<p align="center">
  <img src="https://github.com/user-attachments/assets/02080cc6-9761-4764-8ae4-05778cc93cfa" alt="Untitled design (29)" width="500"/>
</p>



## What is ICICLE?

>>>>>>> c5fec855

[![GitHub Release](https://img.shields.io/github/v/release/ingonyama-zk/icicle)](https://github.com/ingonyama-zk/icicle/releases)

[ICICLE](https://github.com/ingonyama-zk/icicle) is a cryptography library designed to accelerate zero-knowledge proofs (ZKPs) using multiple compute backends, including GPUs, CPUs, and potentially other platforms. ICICLE's key strength lies in its ability to implement blazing-fast cryptographic primitives, enabling developers to significantly reduce proving times with minimal effort.

## Key Features

- **Acceleration of “zk” Math:** ICICLE provides optimized implementations for cryptographic primitives crucial to zero-knowledge proofs, such as elliptic curve operations, MSM, NTT, Poseidon hash, and more.
- **Set of Libraries:** ICICLE includes a comprehensive set of libraries supporting various fields, curves, and other cryptographic needs.
- **Cross-Language Support:** Available bindings for C++, Rust, Go, and potentially Python make ICICLE accessible across different development environments.
- **Backend Agnosticism:** Develop on CPU and deploy on various backends, including GPUs, specialized hardware, and other emerging platforms, depending on your project's needs.
- **Extensibility:** Designed for easy integration and extension, allowing you to build and deploy custom backends and cryptographic primitives.

<<<<<<< HEAD
## Evolution from V2 to V3

Originally, ICICLE was focused solely on GPU acceleration. With the release of V3, ICICLE now supports multiple backends, making it more versatile and adaptable to different hardware environments. Whether you're leveraging the power of GPUs or exploring other compute platforms, ICICLE V3 is designed to fit your needs.
=======
## Evolution from v2 to v3

Originally, ICICLE was focused solely on GPU acceleration. With the release of v3, ICICLE now supports multiple backends, making it more versatile and adaptable to different hardware environments. Whether you're leveraging the power of GPUs or exploring other compute platforms, ICICLE v3 is designed to fit your needs.
>>>>>>> c5fec855

## Who Uses ICICLE?

ICICLE has been successfully integrated and used by leading ZK companies such as [Celer Network](https://github.com/celer-network), [Gnark](https://github.com/Consensys/gnark), and others to enhance their ZK proving pipelines.

## Don't Have Access to a GPU?

We understand that not all developers have access to GPUs, but this shouldn't limit your ability to develop with ICICLE. Here are some ways to gain access to GPUs.

### Grants

At Ingonyama, we are committed to accelerating progress in ZK and cryptography. If you're an engineer, developer, or academic researcher, we invite you to check out [our grant program](https://www.ingonyama.com/blog/icicle-for-researchers-grants-challenges). We can provide access to GPUs and even fund your research.

### Google Colab

Google Colab is a great platform to start experimenting with ICICLE instantly. It offers free access to NVIDIA T4 GPUs, which are more than sufficient for experimenting and prototyping with ICICLE.

For a detailed guide on setting up Google Colab with ICICLE, refer to [this article](./colab-instructions.md).

### Vast.ai

[Vast.ai](https://vast.ai/) offers a global GPU marketplace where you can rent different types of GPUs by the hour at competitive prices. Whether you need on-demand or interruptible rentals, Vast.ai provides flexibility for various use cases. Learn more about their rental options [here](https://vast.ai/faq#rental-types).

## What Can You Do with ICICLE?

[ICICLE](https://github.com/ingonyama-zk/icicle) can be used similarly to any other cryptography library. Through various integrations, ICICLE has proven effective in multiple use cases:

### Circuit Developers

If you're a circuit developer facing bottlenecks, integrating ICICLE into your prover may solve performance issues. ICICLE is integrated into popular ZK provers like [Gnark](https://github.com/Consensys/gnark) and [Halo2](https://github.com/zkonduit/halo2), enabling immediate GPU acceleration without additional code changes.

### Integrating into Existing ZK Provers

ICICLE allows for selective acceleration of specific parts of your ZK prover, helping to address specific bottlenecks without requiring a complete rewrite of your prover.

### Developing Your Own ZK Provers

For those building ZK provers from the ground up, ICICLE is an ideal tool for creating optimized and scalable provers. The ability to scale across multiple machines within a data center is a key advantage when using ICICLE with GPUs.

### Developing Proof of Concepts

ICICLE is also well-suited for prototyping and developing small-scale projects. With bindings for Golang and Rust, you can easily create a library implementing specific cryptographic primitives, such as a KZG commitment library, using ICICLE.

---

## Get Started with ICICLE

<<<<<<< HEAD
Explore the full capabilities of ICICLE by diving into the [Architecture](./arch_overview.md), [Getting Started Guide](./getting_started.md) and the [programmers guide](./programmers_guide/general.md) to learn how to integrate, deploy, and extend ICICLE across different backends.

If you have any questions or need support, feel free to reach out on [Discord] or [GitHub](https://github.com/ingonyama-zk). We're here to help you accelerate your ZK development with ICICLE.
=======
Explore the full capabilities of ICICLE by diving into the [Architecture](./arch_overview.md), [Getting Started Guide](./getting_started.md) and the [Programmer's Guide](./programmers_guide/general.md) to learn how to integrate, deploy, and extend ICICLE across different backends.

If you have any questions or need support, feel free to reach out on [Discord], [GitHub](https://github.com/ingonyama-zk) or <support@ingonyama.com>. We're here to help you accelerate your ZK development with ICICLE.
>>>>>>> c5fec855

[ICICLE-OVERVIEW]: ./icicle/overview.md
[Discord]: https://discord.gg/6vYrE7waPj<|MERGE_RESOLUTION|>--- conflicted
+++ resolved
@@ -5,9 +5,6 @@
 
 # ICICLE Overview
 
-<<<<<<< HEAD
-## What is ICICLE?
-=======
 <p align="center">
   <img src="https://github.com/user-attachments/assets/02080cc6-9761-4764-8ae4-05778cc93cfa" alt="Untitled design (29)" width="500"/>
 </p>
@@ -16,7 +13,6 @@
 
 ## What is ICICLE?
 
->>>>>>> c5fec855
 
 [![GitHub Release](https://img.shields.io/github/v/release/ingonyama-zk/icicle)](https://github.com/ingonyama-zk/icicle/releases)
 
@@ -30,15 +26,9 @@
 - **Backend Agnosticism:** Develop on CPU and deploy on various backends, including GPUs, specialized hardware, and other emerging platforms, depending on your project's needs.
 - **Extensibility:** Designed for easy integration and extension, allowing you to build and deploy custom backends and cryptographic primitives.
 
-<<<<<<< HEAD
-## Evolution from V2 to V3
-
-Originally, ICICLE was focused solely on GPU acceleration. With the release of V3, ICICLE now supports multiple backends, making it more versatile and adaptable to different hardware environments. Whether you're leveraging the power of GPUs or exploring other compute platforms, ICICLE V3 is designed to fit your needs.
-=======
 ## Evolution from v2 to v3
 
 Originally, ICICLE was focused solely on GPU acceleration. With the release of v3, ICICLE now supports multiple backends, making it more versatile and adaptable to different hardware environments. Whether you're leveraging the power of GPUs or exploring other compute platforms, ICICLE v3 is designed to fit your needs.
->>>>>>> c5fec855
 
 ## Who Uses ICICLE?
 
@@ -86,15 +76,9 @@
 
 ## Get Started with ICICLE
 
-<<<<<<< HEAD
-Explore the full capabilities of ICICLE by diving into the [Architecture](./arch_overview.md), [Getting Started Guide](./getting_started.md) and the [programmers guide](./programmers_guide/general.md) to learn how to integrate, deploy, and extend ICICLE across different backends.
-
-If you have any questions or need support, feel free to reach out on [Discord] or [GitHub](https://github.com/ingonyama-zk). We're here to help you accelerate your ZK development with ICICLE.
-=======
 Explore the full capabilities of ICICLE by diving into the [Architecture](./arch_overview.md), [Getting Started Guide](./getting_started.md) and the [Programmer's Guide](./programmers_guide/general.md) to learn how to integrate, deploy, and extend ICICLE across different backends.
 
 If you have any questions or need support, feel free to reach out on [Discord], [GitHub](https://github.com/ingonyama-zk) or <support@ingonyama.com>. We're here to help you accelerate your ZK development with ICICLE.
->>>>>>> c5fec855
 
 [ICICLE-OVERVIEW]: ./icicle/overview.md
 [Discord]: https://discord.gg/6vYrE7waPj