# NTT - Number Theoretic Transform

## Overview

The Number Theoretic Transform (NTT) is a variant of the Fourier Transform used over finite fields, particularly those of integers modulo a prime number. NTT operates in a discrete domain and is used primarily in applications requiring modular arithmetic, such as cryptography and polynomial multiplication.

NTT is defined similarly to the Discrete Fourier Transform (DFT), but instead of using complex roots of unity, it uses roots of unity within a finite field. The definition hinges on the properties of the finite field, specifically the existence of a primitive root of unity of order $N$ (where $N$ is typically a power of 2), and the modulo operation is performed with respect to a specific prime number that supports these roots.

Formally, given a sequence of integers $a_0, a_1, ..., a_{N-1}$, the NTT of this sequence is another sequence of integers $A_0, A_1, ..., A_{N-1}$, computed as follows:

$$
A_k = \sum_{n=0}^{N-1} a_n \cdot \omega^{nk} \mod p
$$

where:

- $N$ is the size of the input sequence and is a power of 2,
- $p$ is a prime number such that $p = kN + 1$ for some integer $k$, ensuring that $p$ supports the existence of $N$th roots of unity,
- $\omega$ is a primitive $N$th root of unity modulo $p$, meaning $\omega^N \equiv 1 \mod p$ and no smaller positive power of $\omega$ is congruent to 1 modulo $p$,
- $k$ ranges from 0 to $N-1$, and it indexes the output sequence.

NTT is particularly useful because it enables efficient polynomial multiplication under modulo arithmetic, crucial for algorithms in cryptographic protocols and other areas requiring fast modular arithmetic operations.

There exists also INTT which is the inverse operation of NTT. INTT can take as input an output sequence of integers from an NTT and reconstruct the original sequence.

## C++ API

### Ordering

The `Ordering` enum defines how inputs and outputs are arranged for the NTT operation, offering flexibility in handling data according to different algorithmic needs or compatibility requirements. It primarily affects the sequencing of data points for the transform, which can influence both performance and the compatibility with certain algorithmic approaches. The available ordering options are:

- **`kNN` (Natural-Natural):** Both inputs and outputs are in their natural order. This is the simplest form of ordering, where data is processed in the sequence it is given, without any rearrangement.

- **`kNR` (Natural-Reversed):** Inputs are in natural order, while outputs are in bit-reversed order. This ordering is typically used in algorithms that benefit from having the output in a bit-reversed pattern.

- **`kRN` (Reversed-Natural):** Inputs are in bit-reversed order, and outputs are in natural order. This is often used with the Cooley-Tukey FFT algorithm.

- **`kRR` (Reversed-Reversed):** Both inputs and outputs are in bit-reversed order.

- **`kNM` (Natural-Mixed):** Inputs are provided in their natural order, while outputs are arranged in a digit-reversed (mixed) order. This ordering is good for mixed radix NTT operations, where the mixed or digit-reversed ordering of outputs is a generalization of the bit-reversal pattern seen in simpler, radix-2 cases.

- **`kMN` (Mixed-Natural):** Inputs are in a digit-reversed (mixed) order, while outputs are restored to their natural order. This ordering would primarily be used for mixed radix NTT

Choosing an algorithm is heavily dependent on your use case. For example Cooley-Tukey will often use `kRN` and Gentleman-Sande often uses `kNR`.

```cpp
enum class Ordering {
   kNN, /**< Inputs and outputs are in natural-order. */
   kNR, /**< Inputs are in natural-order and outputs are in bit-reversed-order. */
   kRN, /**< Inputs are in bit-reversed-order and outputs are in natural-order. */
   kRR, /**< Inputs and outputs are in bit-reversed-order. */
   kNM, /**< Inputs are in natural-order and outputs are in digit-reversed-order. */
   kMN  /**< Inputs are in digit-reversed-order and outputs are in natural-order. */
};
```

### `NTTConfig` Struct

The `NTTConfig` struct configures the NTT operation. It allows customization of parameters like the batch size, column batch computation, order of inputs and outputs etc.

```cpp
  template <typename S>
  struct NTTConfig {
    icicleStreamHandle stream; 
    S coset_gen;
    int batch_size;            
    bool columns_batch; 
    Ordering ordering;
    bool are_inputs_on_device;      
    bool are_outputs_on_device;     
    bool is_async;                  
    ConfigExtension* ext = nullptr; 
  };
```

#### Default configuration

You can obtain a default `NTTConfig` using:
```cpp
template <typename S>
static NTTConfig<S> default_ntt_config()
{
   NTTConfig<S> config = {
   nullptr,       // stream
   S::one(),      // coset_gen
   1,             // batch_size
   false,         // columns_batch
   Ordering::kNN, // ordering
   false,         // are_inputs_on_device
   false,         // are_outputs_on_device
   false,         // is_async
   };
   return config;
}
```

### NTT domain
Before computing an NTT, it is mandatory to initialize the roots of unity domain for computing the NTT.

:::note
NTT domain is constructed for a given size $2^N$ and can be used for any NTT of size smaller or equal to $2^N$. For example a domain of size 32 can be used to compute NTTs of size 2,4,8,16,32.
:::

```cpp
template <typename S>
eIcicleError ntt_init_domain(const S& primitive_root, const NTTInitDomainConfig& config);
```

<<<<<<< HEAD
To retrieve a root of unity from the domain or release it:
=======
:::note
Domain is constructed per device. When using multiple devices (e.g. GPUs), need to call it per device prior to calling ntt.
:::

To retrieve a root of unity from the domain:
```cpp
template <typename S> S get_root_of_unity(uint64_t max_size);
```

Finally, release the domain to free up device memory when not required:
>>>>>>> 9759cef5
```cpp
template <typename S> S get_root_of_unity(uint64_t max_size);
```

where

```cpp
struct NTTInitDomainConfig {
   icicleStreamHandle stream;      /**< Stream for asynchronous execution. */
   bool is_async;                  /**< True if operation is asynchronous. Default value is false. */
   ConfigExtension* ext = nullptr; /**< Backend-specific extensions. */
};

static NTTInitDomainConfig default_ntt_init_domain_config()
{
   NTTInitDomainConfig config = {
   nullptr, // stream
   false    // is_async
   };
   return config;
}
```

### `ntt` Function

the `ntt` function computes the NTT operation:

```cpp
template <typename S, typename E>
eIcicleError ntt(const E* input, int size, NTTDir dir, const NTTConfig<S>& config, E* output);

// Where NTTDir specific whether it is a forward or inverse transform
enum class NTTDir {
   kForward, /**< Perform forward NTT. */
   kInverse  /**< Perform inverse NTT (iNTT). */
};
```
### EC-NTT
[The ntt api](#ntt-function) works for ECNTT too, given correct types, for supported curves.

### Batch NTT

Batch NTT allows you to compute many NTTs with a single API call. Batch NTT can significantly reduce read/write times as well as computation overhead by executing multiple NTT operations in parallel. Batch mode may also offer better utilization of computational resources (memory and compute).

To compute a batch, set the `batch_size` and `columns_batch` fields of the config struct.

### Rust and Go bindings

- [Golang](../golang-bindings/ntt.md)
- [Rust](../rust-bindings/ntt.md)

### Example

The following example demonstartes how to use ntt and how pass custom configurations to the CUDA backend. This is discussed below.

```cpp
#include "icicle/backend/ntt_config.h"

// allocate and init input/output
int batch_size = /*...*/;
int log_ntt_size = /*...*/;
int ntt_size = 1 << log_ntt_size;
auto input = std::make_unique<scalar_t[]>(batch_size * ntt_size);
auto output = std::make_unique<scalar_t[]>(batch_size * ntt_size);
initialize_input(ntt_size, batch_size, input.get());

// Initialize NTT domain with fast twiddles (CUDA backend)
scalar_t basic_root = scalar_t::omega(log_ntt_size);
auto ntt_init_domain_cfg = default_ntt_init_domain_config();
ConfigExtension backend_cfg_ext;
backend_cfg_ext.set(CudaBackendConfig::CUDA_NTT_FAST_TWIDDLES_MODE, true);
ntt_init_domain_cfg.ext = &backend_cfg_ext;
ntt_init_domain(basic_root, ntt_init_domain_cfg);

// ntt configuration
NTTConfig<scalar_t> config = default_ntt_config<scalar_t>();
ConfigExtension ntt_cfg_ext;
config.batch_size = batch_size;

// Compute NTT with explicit selection of Mixed-Radix algorithm.
ntt_cfg_ext.set(CudaBackendConfig::CUDA_NTT_ALGORITHM, CudaBackendConfig::NttAlgorithm::MixedRadix);
config.ext = &ntt_cfg_ext;
ntt(input.get(), ntt_size, NTTDir::kForward, config, output.get());
```

### CUDA backend NTT
This section describes the CUDA ntt implementation and how to use it.

Our CUDA NTT implementation supports two algorithms `radix-2` and `mixed-radix`.

### Radix 2

At its core, the Radix-2 NTT algorithm divides the problem into smaller sub-problems, leveraging the properties of "divide and conquer" to reduce the overall computational complexity. The algorithm operates on sequences whose lengths are powers of two.

1. **Input Preparation:**
   The input is a sequence of integers $a_0, a_1, \ldots, a_{N-1}, \text{ where } N$ is a power of two.

2. **Recursive Decomposition:**
   The algorithm recursively divides the input sequence into smaller sequences. At each step, it separates the sequence into even-indexed and odd-indexed elements, forming two subsequences that are then processed independently.

3. **Butterfly Operations:**
   The core computational element of the Radix-2 NTT is the "butterfly" operation, which combines pairs of elements from the sequences obtained in the decomposition step.

   Each butterfly operation involves multiplication by a "twiddle factor," which is a root of unity in the finite field, and addition or subtraction of the results, all performed modulo the prime modulus.

   $$
    X_k = (A_k + B_k \cdot W^k) \mod p
   $$

   $X_k$ - The output of the butterfly operation for the $k$-th element

   $A_k$ - an element from the even-indexed subset

   $B_k$ - an element from the odd-indexed subset

   $p$ - prime modulus

   $k$ - The index of the current operation within the butterfly or the transform stage

   The twiddle factors are precomputed to save runtime and improve performance.

4. **Bit-Reversal Permutation:**
   A final step involves rearranging the output sequence into the correct order. Due to the halving process in the decomposition steps, the elements of the transformed sequence are initially in a bit-reversed order. A bit-reversal permutation is applied to obtain the final sequence in natural order.

### Mixed Radix

The Mixed Radix NTT algorithm extends the concepts of the Radix-2 algorithm by allowing the decomposition of the input sequence based on various factors of its length. Specifically ICICLEs implementation splits the input into blocks of sizes 16, 32, or 64 compared to radix2 which is always splitting such that we end with NTT of size 2. This approach offers enhanced flexibility and efficiency, especially for input sizes that are composite numbers, by leveraging the "divide and conquer" strategy across multiple radices.

The NTT blocks in Mixed Radix are implemented more efficiently based on winograd NTT but also optimized memory and register usage is better compared to Radix-2.

Mixed Radix can reduce the number of stages required to compute for large inputs.

1. **Input Preparation:**
   The input to the Mixed Radix NTT is a sequence of integers $a_0, a_1, \ldots, a_{N-1}$, where $N$ is not strictly required to be a power of two. Instead, $N$ can be any composite number, ideally factorized into primes or powers of primes.

2. **Factorization and Decomposition:**
   Unlike the Radix-2 algorithm, which strictly divides the computational problem into halves, the Mixed Radix NTT algorithm implements a flexible decomposition approach which isn't limited to prime factorization.

   For example, an NTT of size 256 can be decomposed into two stages of $16 \times \text{NTT}_{16}$, leveraging a composite factorization strategy rather than decomposing into eight stages of $\text{NTT}_{2}$. This exemplifies the use of composite factors (in this case, $256 = 16 \times 16$) to apply smaller NTT transforms, optimizing computational efficiency by adapting the decomposition strategy to the specific structure of $N$.

3. **Butterfly Operations with Multiple Radices:**
   The Mixed Radix algorithm utilizes butterfly operations for various radix sizes. Each sub-transform involves specific butterfly operations characterized by multiplication with twiddle factors appropriate for the radix in question.

   The generalized butterfly operation for a radix-$r$ element can be expressed as:

   $$
   X_{k,r} = \sum_{j=0}^{r-1} (A_{j,k} \cdot W^{jk}) \mod p
   $$

   where:

   $X_{k,r}$ - is the output of the $radix-r$ butterfly operation for the $k-th$ set of inputs

   $A_{j,k}$ - represents the $j-th$ input element for the $k-th$ operation

   $W$ - is the twiddle factor

   $p$ - is the prime modulus

4. **Recombination and Reordering:**
   After applying the appropriate butterfly operations across all decomposition levels, the Mixed Radix algorithm recombines the results into a single output sequence. Due to the varied sizes of the sub-transforms, a more complex reordering process may be required compared to Radix-2. This involves digit-reversal permutations to ensure that the final output sequence is correctly ordered.

### Which algorithm should I choose ?

Both work only on inputs of power of 2 (e.g., 256, 512, 1024).

Radix 2 is faster for small NTTs. A small NTT would be around logN = 16 and batch size 1. Radix 2 won't necessarily perform better for smaller `logn` with larger batches.

Mixed radix on the other hand works better for larger NTTs with larger input sizes.

Performance really depends on logn size, batch size, ordering, inverse, coset, coeff-field and which GPU you are using.

For this reason we implemented our [heuristic auto-selection](https://github.com/ingonyama-zk/icicle/blob/main/icicle/src/ntt/ntt.cu#L573) which should choose the most efficient algorithm in most cases.

We still recommend you benchmark for your specific use case if you think a different configuration would yield better results.

To Explicitly choose the algorithm:

```cpp
#include "icicle/backend/ntt_config.h"

NTTConfig<scalar_t> config = default_ntt_config<scalar_t>();
ConfigExtension ntt_cfg_ext;
ntt_cfg_ext.set(CudaBackendConfig::CUDA_NTT_ALGORITHM, CudaBackendConfig::NttAlgorithm::MixedRadix);
config.ext = &ntt_cfg_ext;
ntt(input.get(), ntt_size, NTTDir::kForward, config, output.get());
```


### Fast twiddles

When using the Mixed-radix algorithm, it is recommended to initialize the domain in "fast-twiddles" mode. This is essentially allocating the domain using extra memory but enables faster ntt.
To do so simply, pass this flag to the CUDA backend.

```cpp
#include "icicle/backend/ntt_config.h"

scalar_t basic_root = scalar_t::omega(log_ntt_size);
auto ntt_init_domain_cfg = default_ntt_init_domain_config();
ConfigExtension backend_cfg_ext;
backend_cfg_ext.set(CudaBackendConfig::CUDA_NTT_FAST_TWIDDLES_MODE, true);
ntt_init_domain_cfg.ext = &backend_cfg_ext;
ntt_init_domain(basic_root, ntt_init_domain_cfg);
```<|MERGE_RESOLUTION|>--- conflicted
+++ resolved
@@ -106,9 +106,6 @@
 eIcicleError ntt_init_domain(const S& primitive_root, const NTTInitDomainConfig& config);
 ```
 
-<<<<<<< HEAD
-To retrieve a root of unity from the domain or release it:
-=======
 :::note
 Domain is constructed per device. When using multiple devices (e.g. GPUs), need to call it per device prior to calling ntt.
 :::
@@ -119,7 +116,6 @@
 ```
 
 Finally, release the domain to free up device memory when not required:
->>>>>>> 9759cef5
 ```cpp
 template <typename S> S get_root_of_unity(uint64_t max_size);
 ```
