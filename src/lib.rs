pub mod test_bls12_377;
pub mod test_bls12_381;
pub mod test_bn254;
pub mod utils;
<<<<<<< HEAD

extern "C" {
    fn msm_cuda(
        out: *mut Point,
        points: *const PointAffineNoInfinity,
        scalars: *const ScalarField,
        count: usize,
        device_id: usize,
    ) -> c_uint;

    fn msm_batch_cuda(
        out: *mut Point,
        points: *const PointAffineNoInfinity,
        scalars: *const ScalarField,
        batch_size: usize,
        msm_size: usize,
        device_id: usize,
    ) -> c_uint;

    fn commit_cuda(
        d_out: DevicePointer<Point>,
        d_scalars: DevicePointer<ScalarField>,
        d_points: DevicePointer<PointAffineNoInfinity>,
        count: usize,
        device_id: usize,
    ) -> c_uint;

    fn commit_batch_cuda(
        d_out: DevicePointer<Point>,
        d_scalars: DevicePointer<ScalarField>,
        d_points: DevicePointer<PointAffineNoInfinity>,
        count: usize,
        batch_size: usize,
        device_id: usize,
    ) -> c_uint;

    fn build_domain_cuda(domain_size: usize, logn: usize, inverse: bool, device_id: usize) -> DevicePointer<ScalarField>;

    fn ntt_cuda(inout: *mut ScalarField, n: usize, inverse: bool, device_id: usize) -> c_int;

    fn ecntt_cuda(inout: *mut Point, n: usize, inverse: bool, device_id: usize) -> c_int;

    fn ntt_end2end_batch(
        inout: *mut ScalarField,
        arr_size: usize,
        n: usize,
        inverse: bool,
    ) -> c_int;

    fn ecntt_end2end_batch(inout: *mut Point, arr_size: usize, n: usize, inverse: bool) -> c_int;

    fn interpolate_scalars_cuda(
        d_out: DevicePointer<ScalarField>,
        d_evaluations: DevicePointer<ScalarField>,
        d_domain: DevicePointer<ScalarField>, 
        n: usize,
        device_id: usize
    ) -> c_int;

    fn interpolate_scalars_batch_cuda(
        d_out: DevicePointer<ScalarField>,
        d_evaluations: DevicePointer<ScalarField>,
        d_domain: DevicePointer<ScalarField>,
        n: usize,
        batch_size: usize,
        device_id: usize
    ) -> c_int;

    fn interpolate_points_cuda(
        d_out: DevicePointer<Point>,
        d_evaluations: DevicePointer<Point>,
        d_domain: DevicePointer<ScalarField>,
        n: usize,
        device_id: usize
    ) -> c_int;

    fn interpolate_points_batch_cuda(
        d_out: DevicePointer<Point>,
        d_evaluations: DevicePointer<Point>,
        d_domain: DevicePointer<ScalarField>,
        n: usize,
        batch_size: usize,
        device_id: usize
    ) -> c_int;

    fn evaluate_scalars_cuda(
        d_out: DevicePointer<ScalarField>,
        d_coefficients: DevicePointer<ScalarField>,
        d_domain: DevicePointer<ScalarField>,
        domain_size: usize,
        n: usize,
        device_id: usize
    ) -> c_int;

    fn evaluate_scalars_batch_cuda(
        d_out: DevicePointer<ScalarField>,
        d_coefficients: DevicePointer<ScalarField>,
        d_domain: DevicePointer<ScalarField>,
        domain_size: usize,
        n: usize,
        batch_size: usize,
        device_id: usize
    ) -> c_int;

    fn evaluate_points_cuda(
        d_out: DevicePointer<Point>,
        d_coefficients: DevicePointer<Point>,
        d_domain: DevicePointer<ScalarField>,
        domain_size: usize,
        n: usize,
        device_id: usize
    ) -> c_int;

    fn evaluate_points_batch_cuda(
        d_out: DevicePointer<Point>,
        d_coefficients: DevicePointer<Point>,
        d_domain: DevicePointer<ScalarField>,
        domain_size: usize,
        n: usize,
        batch_size: usize,
        device_id: usize
    ) -> c_int;

    fn evaluate_scalars_on_coset_cuda(
        d_out: DevicePointer<ScalarField>,
        d_coefficients: DevicePointer<ScalarField>,
        d_domain: DevicePointer<ScalarField>,
        domain_size: usize,
        n: usize,
        coset_powers: DevicePointer<ScalarField>,
        device_id: usize
    ) -> c_int;

    fn evaluate_scalars_on_coset_batch_cuda(
        d_out: DevicePointer<ScalarField>,
        d_coefficients: DevicePointer<ScalarField>,
        d_domain: DevicePointer<ScalarField>,
        domain_size: usize,
        n: usize,
        batch_size: usize,
        coset_powers: DevicePointer<ScalarField>,
        device_id: usize
    ) -> c_int;

    fn evaluate_points_on_coset_cuda(
        d_out: DevicePointer<Point>,
        d_coefficients: DevicePointer<Point>,
        d_domain: DevicePointer<ScalarField>,
        domain_size: usize,
        n: usize,
        coset_powers: DevicePointer<ScalarField>,
        device_id: usize
    ) -> c_int;

    fn evaluate_points_on_coset_batch_cuda(
        d_out: DevicePointer<Point>,
        d_coefficients: DevicePointer<Point>,
        d_domain: DevicePointer<ScalarField>,
        domain_size: usize,
        n: usize,
        batch_size: usize,
        coset_powers: DevicePointer<ScalarField>,
        device_id: usize
    ) -> c_int;

    fn reverse_order_scalars_cuda(
        d_arr: DevicePointer<ScalarField>,
        n: usize,
        device_id: usize
    ) -> c_int;

    fn reverse_order_scalars_batch_cuda(
        d_arr: DevicePointer<ScalarField>,
        n: usize,
        batch_size: usize,
        device_id: usize
    ) -> c_int;

    fn reverse_order_points_cuda(
        d_arr: DevicePointer<Point>,
        n: usize,
        device_id: usize
    ) -> c_int;

    fn reverse_order_points_batch_cuda(
        d_arr: DevicePointer<Point>,
        n: usize,
        batch_size: usize,
        device_id: usize
    ) -> c_int;

    fn vec_mod_mult_point(
        inout: *mut Point,
        scalars: *const ScalarField,
        n_elements: usize,
        device_id: usize,
    ) -> c_int;

    fn vec_mod_mult_scalar(
        inout: *mut ScalarField,
        scalars: *const ScalarField,
        n_elements: usize,
        device_id: usize,
    ) -> c_int;

    fn matrix_vec_mod_mult(
        matrix_flattened: *const ScalarField,
        input: *const ScalarField,
        output: *mut ScalarField,
        n_elements: usize,
        device_id: usize,
    ) -> c_int;
}

pub fn msm(points: &[PointAffineNoInfinity], scalars: &[ScalarField], device_id: usize) -> Point {
    let count = points.len();
    if count != scalars.len() {
        todo!("variable length")
    }

    let mut ret = Point::zero();
    unsafe {
        msm_cuda(
            &mut ret as *mut _ as *mut Point,
            points as *const _ as *const PointAffineNoInfinity,
            scalars as *const _ as *const ScalarField,
            scalars.len(),
            device_id,
        )
    };

    ret
}

pub fn msm_batch(
    points: &[PointAffineNoInfinity],
    scalars: &[ScalarField],
    batch_size: usize,
    device_id: usize,
) -> Vec<Point> {
    let count = points.len();
    if count != scalars.len() {
        todo!("variable length")
    }

    let mut ret = vec![Point::zero(); batch_size];

    unsafe {
        msm_batch_cuda(
            &mut ret[0] as *mut _ as *mut Point,
            points as *const _ as *const PointAffineNoInfinity,
            scalars as *const _ as *const ScalarField,
            batch_size,
            count / batch_size,
            device_id,
        )
    };

    ret
}

pub fn commit(
    points: &mut DeviceBuffer<PointAffineNoInfinity>,
    scalars: &mut DeviceBuffer<ScalarField>,
) -> DeviceBox<Point> {
    let mut res = DeviceBox::new(&Point::zero()).unwrap();
    unsafe {
        commit_cuda(
            res.as_device_ptr(),
            scalars.as_device_ptr(),
            points.as_device_ptr(),
            scalars.len(),
            0,
        );
    }
    return res;
}

pub fn commit_batch(
    points: &mut DeviceBuffer<PointAffineNoInfinity>,
    scalars: &mut DeviceBuffer<ScalarField>,
    batch_size: usize,
) -> DeviceBuffer<Point> {
    let mut res = unsafe { DeviceBuffer::uninitialized(batch_size).unwrap() };
    unsafe {
        commit_batch_cuda(
            res.as_device_ptr(),
            scalars.as_device_ptr(),
            points.as_device_ptr(),
            scalars.len() / batch_size,
            batch_size,
            0,
        );
    }
    return res;
}

/// Compute an in-place NTT on the input data.
fn ntt_internal(values: &mut [ScalarField], device_id: usize, inverse: bool) -> i32 {
    let ret_code = unsafe {
        ntt_cuda(
            values as *mut _ as *mut ScalarField,
            values.len(),
            inverse,
            device_id,
        )
    };
    ret_code
}

pub fn ntt(values: &mut [ScalarField], device_id: usize) {
    ntt_internal(values, device_id, false);
}

pub fn intt(values: &mut [ScalarField], device_id: usize) {
    ntt_internal(values, device_id, true);
}

/// Compute an in-place NTT on the input data.
fn ntt_internal_batch(
    values: &mut [ScalarField],
    device_id: usize,
    batch_size: usize,
    inverse: bool,
) -> i32 {
    unsafe {
        ntt_end2end_batch(
            values as *mut _ as *mut ScalarField,
            values.len(),
            batch_size,
            inverse,
        )
    }
}

pub fn ntt_batch(values: &mut [ScalarField], batch_size: usize, device_id: usize) {
    ntt_internal_batch(values, 0, batch_size, false);
}

pub fn intt_batch(values: &mut [ScalarField], batch_size: usize, device_id: usize) {
    ntt_internal_batch(values, 0, batch_size, true);
}

/// Compute an in-place ECNTT on the input data.
fn ecntt_internal(values: &mut [Point], inverse: bool, device_id: usize) -> i32 {
    unsafe {
        ecntt_cuda(
            values as *mut _ as *mut Point,
            values.len(),
            inverse,
            device_id,
        )
    }
}

pub fn ecntt(values: &mut [Point], device_id: usize) {
    ecntt_internal(values, false, device_id);
}

/// Compute an in-place iECNTT on the input data.
pub fn iecntt(values: &mut [Point], device_id: usize) {
    ecntt_internal(values, true, device_id);
}

/// Compute an in-place ECNTT on the input data.
fn ecntt_internal_batch(
    values: &mut [Point],
    device_id: usize,
    batch_size: usize,
    inverse: bool,
) -> i32 {
    unsafe {
        ecntt_end2end_batch(
            values as *mut _ as *mut Point,
            values.len(),
            batch_size,
            inverse,
        )
    }
}

pub fn ecntt_batch(values: &mut [Point], batch_size: usize, device_id: usize) {
    ecntt_internal_batch(values, 0, batch_size, false);
}

/// Compute an in-place iECNTT on the input data.
pub fn iecntt_batch(values: &mut [Point], batch_size: usize, device_id: usize) {
    ecntt_internal_batch(values, 0, batch_size, true);
}

pub fn build_domain(domain_size: usize, logn: usize, inverse: bool) -> DeviceBuffer<ScalarField> {
    unsafe {
        DeviceBuffer::from_raw_parts(build_domain_cuda(
            domain_size,
            logn,
            inverse,
            0
        ), domain_size)
    }
}


pub fn reverse_order_scalars(
    d_scalars: &mut DeviceBuffer<ScalarField>,
) {
    unsafe { reverse_order_scalars_cuda(
        d_scalars.as_device_ptr(),
        d_scalars.len(),
        0
    ); }
}

pub fn reverse_order_scalars_batch(
    d_scalars: &mut DeviceBuffer<ScalarField>,
    batch_size: usize,
) {
    unsafe { reverse_order_scalars_batch_cuda(
        d_scalars.as_device_ptr(),
        d_scalars.len() / batch_size,
        batch_size,
        0
    ); }
}

pub fn reverse_order_points(
    d_points: &mut DeviceBuffer<Point>,
) {
    unsafe { reverse_order_points_cuda(
        d_points.as_device_ptr(),
        d_points.len(),
        0
    ); }
}

pub fn reverse_order_points_batch(
    d_points: &mut DeviceBuffer<Point>,
    batch_size: usize,
) {
    unsafe { reverse_order_points_batch_cuda(
        d_points.as_device_ptr(),
        d_points.len() / batch_size,
        batch_size,
        0
    ); }
}

pub fn interpolate_scalars(
    d_evaluations: &mut DeviceBuffer<ScalarField>,
    d_domain: &mut DeviceBuffer<ScalarField>
) -> DeviceBuffer<ScalarField> {
    let mut res = unsafe { DeviceBuffer::uninitialized(d_domain.len()).unwrap() };
    unsafe { interpolate_scalars_cuda(
        res.as_device_ptr(),
        d_evaluations.as_device_ptr(),
        d_domain.as_device_ptr(),
        d_domain.len(),
        0
    ) };
    return res;
}

pub fn interpolate_scalars_batch(
    d_evaluations: &mut DeviceBuffer<ScalarField>,
    d_domain: &mut DeviceBuffer<ScalarField>,
    batch_size: usize,
) -> DeviceBuffer<ScalarField> {
    let mut res = unsafe { DeviceBuffer::uninitialized(d_domain.len() * batch_size).unwrap() };
    unsafe { interpolate_scalars_batch_cuda(
        res.as_device_ptr(),
        d_evaluations.as_device_ptr(),
        d_domain.as_device_ptr(),
        d_domain.len(),
        batch_size,
        0
    ) };
    return res;
}

pub fn interpolate_points(
    d_evaluations: &mut DeviceBuffer<Point>,
    d_domain: &mut DeviceBuffer<ScalarField>,
) -> DeviceBuffer<Point> {
    let mut res = unsafe { DeviceBuffer::uninitialized(d_domain.len()).unwrap() };
    unsafe { interpolate_points_cuda(
        res.as_device_ptr(),
        d_evaluations.as_device_ptr(),
        d_domain.as_device_ptr(),
        d_domain.len(),
        0
    ) };
    return res;
}

pub fn interpolate_points_batch(
    d_evaluations: &mut DeviceBuffer<Point>,
    d_domain: &mut DeviceBuffer<ScalarField>,
    batch_size: usize,
) -> DeviceBuffer<Point> {
    let mut res = unsafe { DeviceBuffer::uninitialized(d_domain.len() * batch_size).unwrap() };
    unsafe { interpolate_points_batch_cuda(
        res.as_device_ptr(),
        d_evaluations.as_device_ptr(),
        d_domain.as_device_ptr(),
        d_domain.len(),
        batch_size,
        0
    ) };
    return res;
}

pub fn evaluate_scalars(
    d_coefficients: &mut DeviceBuffer<ScalarField>,
    d_domain: &mut DeviceBuffer<ScalarField>,
) -> DeviceBuffer<ScalarField> {
    let mut res = unsafe { DeviceBuffer::uninitialized(d_domain.len()).unwrap() };
    unsafe {
        evaluate_scalars_cuda(
            res.as_device_ptr(),
            d_coefficients.as_device_ptr(),
            d_domain.as_device_ptr(),
            d_domain.len(),
            d_coefficients.len(),
            0
        );
    }
    return res;
}

pub fn evaluate_scalars_batch(
    d_coefficients: &mut DeviceBuffer<ScalarField>,
    d_domain: &mut DeviceBuffer<ScalarField>,
    batch_size: usize,
) -> DeviceBuffer<ScalarField> {
    let mut res = unsafe { DeviceBuffer::uninitialized(d_domain.len() * batch_size).unwrap() };
    unsafe {
        evaluate_scalars_batch_cuda(
            res.as_device_ptr(),
            d_coefficients.as_device_ptr(),
            d_domain.as_device_ptr(),
            d_domain.len(),
            d_coefficients.len() / batch_size,
            batch_size,
            0
        );
    }
    return res;
}

pub fn evaluate_points(
    d_coefficients: &mut DeviceBuffer<Point>,
    d_domain: &mut DeviceBuffer<ScalarField>,
) -> DeviceBuffer<Point> {
    let mut res = unsafe { DeviceBuffer::uninitialized(d_domain.len()).unwrap() };
    unsafe {
        evaluate_points_cuda(
            res.as_device_ptr(),
            d_coefficients.as_device_ptr(),
            d_domain.as_device_ptr(),
            d_domain.len(),
            d_coefficients.len(),
            0
        );
    }
    return res;
}

pub fn evaluate_points_batch(
    d_coefficients: &mut DeviceBuffer<Point>,
    d_domain: &mut DeviceBuffer<ScalarField>,
    batch_size: usize,
) -> DeviceBuffer<Point> {
    let mut res = unsafe { DeviceBuffer::uninitialized(d_domain.len() * batch_size).unwrap() };
    unsafe {
        evaluate_points_batch_cuda(
            res.as_device_ptr(),
            d_coefficients.as_device_ptr(),
            d_domain.as_device_ptr(),
            d_domain.len(),
            d_coefficients.len() / batch_size,
            batch_size,
            0
        );
    }
    return res;
}

pub fn evaluate_scalars_on_coset(
    d_coefficients: &mut DeviceBuffer<ScalarField>,
    d_domain: &mut DeviceBuffer<ScalarField>,
    coset_powers: &mut DeviceBuffer<ScalarField>,
) -> DeviceBuffer<ScalarField> {
    let mut res = unsafe { DeviceBuffer::uninitialized(d_domain.len()).unwrap() };
    unsafe {
        evaluate_scalars_on_coset_cuda(
            res.as_device_ptr(),
            d_coefficients.as_device_ptr(),
            d_domain.as_device_ptr(),
            d_domain.len(),
            d_coefficients.len(),
            coset_powers.as_device_ptr(),
            0
        );
    }
    return res;
}

pub fn evaluate_scalars_on_coset_batch(
    d_coefficients: &mut DeviceBuffer<ScalarField>,
    d_domain: &mut DeviceBuffer<ScalarField>,
    batch_size: usize,
    coset_powers: &mut DeviceBuffer<ScalarField>,
) -> DeviceBuffer<ScalarField> {
    let mut res = unsafe { DeviceBuffer::uninitialized(d_domain.len() * batch_size).unwrap() };
    unsafe {
        evaluate_scalars_on_coset_batch_cuda(
            res.as_device_ptr(),
            d_coefficients.as_device_ptr(),
            d_domain.as_device_ptr(),
            d_domain.len(),
            d_coefficients.len() / batch_size,
            batch_size,
            coset_powers.as_device_ptr(),
            0
        );
    }
    return res;
}

pub fn evaluate_points_on_coset(
    d_coefficients: &mut DeviceBuffer<Point>,
    d_domain: &mut DeviceBuffer<ScalarField>,
    coset_powers: &mut DeviceBuffer<ScalarField>,
) -> DeviceBuffer<Point> {
    let mut res = unsafe { DeviceBuffer::uninitialized(d_domain.len()).unwrap() };
    unsafe {
        evaluate_points_on_coset_cuda(
            res.as_device_ptr(),
            d_coefficients.as_device_ptr(),
            d_domain.as_device_ptr(),
            d_domain.len(),
            d_coefficients.len(),
            coset_powers.as_device_ptr(),
            0
        );
    }
    return res;
}

pub fn evaluate_points_on_coset_batch(
    d_coefficients: &mut DeviceBuffer<Point>,
    d_domain: &mut DeviceBuffer<ScalarField>,
    batch_size: usize,
    coset_powers: &mut DeviceBuffer<ScalarField>,
) -> DeviceBuffer<Point> {
    let mut res = unsafe { DeviceBuffer::uninitialized(d_domain.len() * batch_size).unwrap() };
    unsafe {
        evaluate_points_on_coset_batch_cuda(
            res.as_device_ptr(),
            d_coefficients.as_device_ptr(),
            d_domain.as_device_ptr(),
            d_domain.len(),
            d_coefficients.len() / batch_size,
            batch_size,
            coset_powers.as_device_ptr(),
            0
        );
    }
    return res;
}

pub fn multp_vec(a: &mut [Point], b: &[ScalarField], device_id: usize) {
    assert_eq!(a.len(), b.len());
    unsafe {
        vec_mod_mult_point(
            a as *mut _ as *mut Point,
            b as *const _ as *const ScalarField,
            a.len(),
            device_id,
        );
    }
}

pub fn mult_sc_vec(a: &mut [ScalarField], b: &[ScalarField], device_id: usize) {
    assert_eq!(a.len(), b.len());
    unsafe {
        vec_mod_mult_scalar(
            a as *mut _ as *mut ScalarField,
            b as *const _ as *const ScalarField,
            a.len(),
            device_id,
        );
    }
}

// Multiply a matrix by a scalar:
//  `a` - flattenned matrix;
//  `b` - vector to multiply `a` by;
pub fn mult_matrix_by_vec(a: &[ScalarField], b: &[ScalarField], device_id: usize) -> Vec<ScalarField> {
    let mut c = Vec::with_capacity(b.len());
    for i in 0..b.len() {
        c.push(ScalarField::zero());
    }
    unsafe {
        matrix_vec_mod_mult(
            a as *const _ as *const ScalarField,
            b as *const _ as *const ScalarField,
            c.as_mut_slice() as *mut _ as *mut ScalarField,
            b.len(),
            device_id,
        );
    }
    c
}

pub fn clone_buffer<T: DeviceCopy>(buf: &mut DeviceBuffer<T>) -> DeviceBuffer<T> {
    let mut buf_cpy = unsafe { DeviceBuffer::uninitialized(buf.len()).unwrap() };
    unsafe { buf_cpy.copy_from(buf) };
    return buf_cpy;
}

pub fn get_rng(seed: Option<u64>) -> Box<dyn RngCore> {
    let rng: Box<dyn RngCore> = match seed {
        Some(seed) => Box::new(StdRng::seed_from_u64(seed)),
        None => Box::new(rand::thread_rng()),
    };
    rng
}

fn set_up_device() {
    // Set up the context, load the module, and create a stream to run kernels in.
    rustacuda::init(CudaFlags::empty()).unwrap();
    let device = Device::get_device(0).unwrap();
    let _ctx = Context::create_and_push(ContextFlags::MAP_HOST | ContextFlags::SCHED_AUTO, device).unwrap();
}

pub fn generate_random_points(
    count: usize,
    mut rng: Box<dyn RngCore>,
) -> Vec<PointAffineNoInfinity> {
    (0..count)
        .map(|_| Point::from_ark(G1Projective::rand(&mut rng)).to_xy_strip_z())
        .collect()
}

pub fn generate_random_points_proj(count: usize, mut rng: Box<dyn RngCore>) -> Vec<Point> {
    (0..count)
        .map(|_| Point::from_ark(G1Projective::rand(&mut rng)))
        .collect()
}

pub fn generate_random_scalars(count: usize, mut rng: Box<dyn RngCore>) -> Vec<ScalarField> {
    (0..count)
        .map(|_| ScalarField::from_ark(Fr::rand(&mut rng).into_repr()))
        .collect()
}

pub fn set_up_points(test_size: usize, log_domain_size: usize, inverse: bool) -> (Vec<Point>, DeviceBuffer<Point>, DeviceBuffer<ScalarField>) {
    set_up_device();

    let d_domain = build_domain(1 << log_domain_size, log_domain_size, inverse);

    let seed = Some(0); // fix the rng to get two equal scalar 
    let vector = generate_random_points_proj(test_size, get_rng(seed));
    let mut vector_mut = vector.clone();

    let mut d_vector = DeviceBuffer::from_slice(&vector[..]).unwrap();
    (vector_mut, d_vector, d_domain)
}

pub fn set_up_scalars(test_size: usize, log_domain_size: usize, inverse: bool) -> (Vec<ScalarField>, DeviceBuffer<ScalarField>, DeviceBuffer<ScalarField>) {
    set_up_device();

    let d_domain = build_domain(1 << log_domain_size, log_domain_size, inverse);

    let seed = Some(0); // fix the rng to get two equal scalars
    let mut vector_mut = generate_random_scalars(test_size, get_rng(seed));

    let mut d_vector = DeviceBuffer::from_slice(&vector_mut[..]).unwrap();
    (vector_mut, d_vector, d_domain)
}


#[cfg(test)]
pub(crate) mod tests {
    use std::ops::Add;

    use ark_ec::{msm::VariableBaseMSM, AffineCurve, ProjectiveCurve};
    use ark_ff::{FftField, Field, Zero, PrimeField};

    use crate::{field::*, *};

    fn random_points_ark_proj(nof_elements: usize) -> Vec<G1Projective> {
        let mut rng = ark_std::rand::thread_rng();
        let mut points_ga: Vec<G1Projective> = Vec::new();
        for _ in 0..nof_elements {
            let aff = G1Projective::rand(&mut rng);
            points_ga.push(aff);
        }
        points_ga
    }

    fn ecntt_arc_naive(
        points: &Vec<G1Projective>,
        size: usize,
        inverse: bool,
    ) -> Vec<G1Projective> {
        let mut result: Vec<G1Projective> = Vec::new();
        for _ in 0..size {
            result.push(G1Projective::zero());
        }
        let rou: Fr;
        if !inverse {
            rou = Fr::get_root_of_unity(size).unwrap();
        } else {
            rou = Fr::inverse(&Fr::get_root_of_unity(size).unwrap()).unwrap();
        }
        for k in 0..size {
            for l in 0..size {
                let pow: [u64; 1] = [(l * k).try_into().unwrap()];
                let mul_rou = Fr::pow(&rou, &pow);
                result[k] = result[k].add(points[l].into_affine().mul(mul_rou));
            }
        }
        if inverse {
            let size2 = size as u64;
            for k in 0..size {
                let multfactor = Fr::inverse(&Fr::from(size2)).unwrap();
                result[k] = result[k].into_affine().mul(multfactor);
            }
        }
        return result;
    }

    fn check_eq(points: &Vec<G1Projective>, points2: &Vec<G1Projective>) -> bool {
        let mut eq = true;
        for i in 0..points.len() {
            if points2[i].ne(&points[i]) {
                eq = false;
                break;
            }
        }
        return eq;
    }

    fn test_naive_ark_ecntt(size: usize) {
        let points = random_points_ark_proj(size);
        let result1: Vec<G1Projective> = ecntt_arc_naive(&points, size, false);
        let result2: Vec<G1Projective> = ecntt_arc_naive(&result1, size, true);
        assert!(!check_eq(&result2, &result1));
        assert!(check_eq(&result2, &points));
    }

    #[test]
    fn test_msm() {
        let test_sizes = [6, 9];

        for pow2 in test_sizes {
            let count = 1 << pow2;
            let seed = None; // set Some to provide seed
            let points = generate_random_points(count, get_rng(seed));
            let scalars = generate_random_scalars(count, get_rng(seed));

            let msm_result = msm(&points, &scalars, 0);

            let point_r_ark: Vec<_> = points.iter().map(|x| x.to_ark_repr()).collect();
            let scalars_r_ark: Vec<_> = scalars.iter().map(|x| x.to_ark()).collect();

            let msm_result_ark = VariableBaseMSM::multi_scalar_mul(&point_r_ark, &scalars_r_ark);

            assert_eq!(msm_result.to_ark_affine(), msm_result_ark);
            assert_eq!(msm_result.to_ark(), msm_result_ark);
            assert_eq!(
                msm_result.to_ark_affine(),
                Point::from_ark(msm_result_ark).to_ark_affine()
            );
        }
    }

    #[test]
    fn test_msm_debug() {
        let test_sizes = [15,16,17,18,19,20];

        for pow2 in test_sizes {
            let count = 1 << pow2;
            let seed = None; // set Some to provide seed
            let points = generate_random_points(count, get_rng(seed));
            let scalars = generate_random_scalars(count, get_rng(seed));

            let msm_result = msm(&points, &scalars, 0);

            let point_r_ark: Vec<_> = points.iter().map(|x| x.to_ark_repr()).collect();
            let scalars_r_ark: Vec<_> = scalars.iter().map(|x| x.to_ark()).collect();

            let msm_result_ark = VariableBaseMSM::multi_scalar_mul(&point_r_ark, &scalars_r_ark);

            println!("\n{:?}", pow2);
            println!("\nark\n");
            println!("{:?}", msm_result_ark);
            println!("{:?}", Point::from_ark(msm_result_ark).to_ark_affine());
            println!("\nicicle\n");
            println!("{:?}", msm_result);
            println!("{:?}", msm_result.to_ark_affine());
            println!("{:?}", msm_result.to_ark());

            assert_eq!(msm_result.to_ark_affine(), msm_result_ark);
            assert_eq!(msm_result.to_ark(), msm_result_ark);
            assert_eq!(
                msm_result.to_ark_affine(),
                Point::from_ark(msm_result_ark).to_ark_affine()
            );
        }
    }

    #[test]
    fn test_batch_msm() {
        for batch_pow2 in [4] {
            for pow2 in [15,16] {
                let msm_size = 1 << pow2;
                let batch_size = 1 << batch_pow2;
                let seed = None; // set Some to provide seed
                let points_batch = generate_random_points(msm_size * batch_size, get_rng(seed));
                let scalars_batch = generate_random_scalars(msm_size * batch_size, get_rng(seed));

                let point_r_ark: Vec<_> = points_batch.iter().map(|x| x.to_ark_repr()).collect();
                let scalars_r_ark: Vec<_> = scalars_batch.iter().map(|x| x.to_ark()).collect();

                let expected: Vec<_> = point_r_ark
                    .chunks(msm_size)
                    .zip(scalars_r_ark.chunks(msm_size))
                    .map(|p| Point::from_ark(VariableBaseMSM::multi_scalar_mul(p.0, p.1)))
                    .collect();

                let result = msm_batch(&points_batch, &scalars_batch, batch_size, 0);

                assert_eq!(result, expected);
            }
        }
    }

    #[test]
    fn test_commit() {
        let test_size = 1 << 8;
        let seed = Some(0);
        let (mut scalars, mut d_scalars, _) = set_up_scalars(test_size, 0, false);
        let mut points = generate_random_points(test_size, get_rng(seed));
        let mut d_points = DeviceBuffer::from_slice(&points[..]).unwrap();

        let msm_result = msm(&points, &scalars, 0);
        let mut d_commit_result = commit(&mut d_points, &mut d_scalars);
        let mut h_commit_result = Point::zero();
        d_commit_result.copy_to(&mut h_commit_result).unwrap();

        assert_eq!(msm_result, h_commit_result);
        assert_ne!(msm_result, Point::zero());
        assert_ne!(h_commit_result, Point::zero());
    }

    #[test]
    fn test_batch_commit() {
        let batch_size = 4;
        let test_size = 1 << 12;
        let seed = Some(0);
        let (scalars, mut d_scalars, _) = set_up_scalars(test_size * batch_size, 0, false);
        let points = generate_random_points(test_size * batch_size, get_rng(seed));
        let mut d_points = DeviceBuffer::from_slice(&points[..]).unwrap();

        let msm_result = msm_batch(&points, &scalars, batch_size, 0);
        let mut d_commit_result = commit_batch(&mut d_points, &mut d_scalars, batch_size);
        let mut h_commit_result: Vec<Point> = (0..batch_size).map(|_| Point::zero()).collect();
        d_commit_result.copy_to(&mut h_commit_result[..]).unwrap();

        assert_eq!(msm_result, h_commit_result);
        for h in h_commit_result {
            assert_ne!(h, Point::zero());
        }
    }

    #[test]
    fn test_ntt() {
        //NTT
        let seed = None; //some value to fix the rng
        let test_size = 1 << 3;

        let scalars = generate_random_scalars(test_size, get_rng(seed));

        let mut ntt_result = scalars.clone();
        ntt(&mut ntt_result, 0);

        assert_ne!(ntt_result, scalars);

        let mut intt_result = ntt_result.clone();

        intt(&mut intt_result, 0);

        assert_eq!(intt_result, scalars);

        //ECNTT
        let points_proj = generate_random_points_proj(test_size, get_rng(seed));

        test_naive_ark_ecntt(test_size);

        assert!(points_proj[0].to_ark().into_affine().is_on_curve());

        //naive ark
        let points_proj_ark = points_proj
            .iter()
            .map(|p| p.to_ark())
            .collect::<Vec<G1Projective>>();

        let ecntt_result_naive = ecntt_arc_naive(&points_proj_ark, points_proj_ark.len(), false);

        let iecntt_result_naive = ecntt_arc_naive(&ecntt_result_naive, points_proj_ark.len(), true);

        assert_eq!(points_proj_ark, iecntt_result_naive);

        //ingo gpu
        let mut ecntt_result = points_proj.to_vec();
        ecntt(&mut ecntt_result, 0);

        assert_ne!(ecntt_result, points_proj);

        let mut iecntt_result = ecntt_result.clone();
        iecntt(&mut iecntt_result, 0);

        assert_eq!(
            iecntt_result_naive,
            points_proj
                .iter()
                .map(|p| p.to_ark_affine())
                .collect::<Vec<G1Affine>>()
        );
        assert_eq!(
            iecntt_result
                .iter()
                .map(|p| p.to_ark_affine())
                .collect::<Vec<G1Affine>>(),
            points_proj
                .iter()
                .map(|p| p.to_ark_affine())
                .collect::<Vec<G1Affine>>()
        );
    }

    #[test]
    fn test_ntt_batch() {
        //NTT
        let seed = None; //some value to fix the rng
        let test_size = 1 << 5;
        let batches = 4;

        let scalars_batch: Vec<ScalarField> =
            generate_random_scalars(test_size * batches, get_rng(seed));

        let mut scalar_vec_of_vec: Vec<Vec<ScalarField>> = Vec::new();

        for i in 0..batches {
            scalar_vec_of_vec.push(scalars_batch[i * test_size..(i + 1) * test_size].to_vec());
        }

        let mut ntt_result = scalars_batch.clone();

        // do batch ntt
        ntt_batch(&mut ntt_result, test_size, 0);

        let mut ntt_result_vec_of_vec = Vec::new();

        // do ntt for every chunk
        for i in 0..batches {
            ntt_result_vec_of_vec.push(scalar_vec_of_vec[i].clone());
            ntt(&mut ntt_result_vec_of_vec[i], 0);
        }

        // check that the ntt of each vec of scalars is equal to the intt of the specific batch
        for i in 0..batches {
            assert_eq!(
                ntt_result_vec_of_vec[i],
                ntt_result[i * test_size..(i + 1) * test_size]
            );
        }

        // check that ntt output is different from input
        assert_ne!(ntt_result, scalars_batch);

        let mut intt_result = ntt_result.clone();

        // do batch intt
        intt_batch(&mut intt_result, test_size, 0);

        let mut intt_result_vec_of_vec = Vec::new();

        // do intt for every chunk
        for i in 0..batches {
            intt_result_vec_of_vec.push(ntt_result_vec_of_vec[i].clone());
            intt(&mut intt_result_vec_of_vec[i], 0);
        }

        // check that the intt of each vec of scalars is equal to the intt of the specific batch
        for i in 0..batches {
            assert_eq!(
                intt_result_vec_of_vec[i],
                intt_result[i * test_size..(i + 1) * test_size]
            );
        }

        assert_eq!(intt_result, scalars_batch);

        // //ECNTT
        let points_proj = generate_random_points_proj(test_size * batches, get_rng(seed));

        let mut points_vec_of_vec: Vec<Vec<Point>> = Vec::new();

        for i in 0..batches {
            points_vec_of_vec.push(points_proj[i * test_size..(i + 1) * test_size].to_vec());
        }

        let mut ntt_result_points = points_proj.clone();

        // do batch ecintt
        ecntt_batch(&mut ntt_result_points, test_size, 0);

        let mut ntt_result_points_vec_of_vec = Vec::new();

        for i in 0..batches {
            ntt_result_points_vec_of_vec.push(points_vec_of_vec[i].clone());
            ecntt(&mut ntt_result_points_vec_of_vec[i], 0);
        }

        for i in 0..batches {
            assert_eq!(
                ntt_result_points_vec_of_vec[i],
                ntt_result_points[i * test_size..(i + 1) * test_size]
            );
        }

        assert_ne!(ntt_result_points, points_proj);

        let mut intt_result_points = ntt_result_points.clone();

        // do batch ecintt
        iecntt_batch(&mut intt_result_points, test_size, 0);

        let mut intt_result_points_vec_of_vec = Vec::new();

        // do ecintt for every chunk
        for i in 0..batches {
            intt_result_points_vec_of_vec.push(ntt_result_points_vec_of_vec[i].clone());
            iecntt(&mut intt_result_points_vec_of_vec[i], 0);
        }

        // check that the ecintt of each vec of scalars is equal to the intt of the specific batch
        for i in 0..batches {
            assert_eq!(
                intt_result_points_vec_of_vec[i],
                intt_result_points[i * test_size..(i + 1) * test_size]
            );
        }

        assert_eq!(intt_result_points, points_proj);
    }

    #[test]
    fn test_scalar_interpolation() {
        let log_test_size = 7;
        let test_size = 1 << log_test_size;
        let (mut evals_mut, mut d_evals, mut d_domain) = set_up_scalars(test_size, log_test_size, true);

        reverse_order_scalars(&mut d_evals);
        let mut d_coeffs = interpolate_scalars(&mut d_evals, &mut d_domain);
        intt(&mut evals_mut, 0);
        let mut h_coeffs: Vec<ScalarField> = (0..test_size).map(|_| ScalarField::zero()).collect();
        d_coeffs.copy_to(&mut h_coeffs[..]).unwrap();

        assert_eq!(h_coeffs, evals_mut);
    }

    #[test]
    fn test_scalar_batch_interpolation() {
        let batch_size = 4;
        let log_test_size = 10;
        let test_size = 1 << log_test_size;
        let (mut evals_mut, mut d_evals, mut d_domain) = set_up_scalars(test_size * batch_size, log_test_size, true);

        reverse_order_scalars_batch(&mut d_evals, batch_size);
        let mut d_coeffs = interpolate_scalars_batch(&mut d_evals, &mut d_domain, batch_size);
        intt_batch(&mut evals_mut, test_size, 0);
        let mut h_coeffs: Vec<ScalarField> = (0..test_size * batch_size).map(|_| ScalarField::zero()).collect();
        d_coeffs.copy_to(&mut h_coeffs[..]).unwrap();

        assert_eq!(h_coeffs, evals_mut);
    }

    #[test]
    fn test_point_interpolation() {
        let log_test_size = 6;
        let test_size = 1 << log_test_size;
        let (mut evals_mut, mut d_evals, mut d_domain) = set_up_points(test_size, log_test_size, true);

        reverse_order_points(&mut d_evals);
        let mut d_coeffs = interpolate_points(&mut d_evals, &mut d_domain);
        iecntt(&mut evals_mut[..], 0);
        let mut h_coeffs: Vec<Point> = (0..test_size).map(|_| Point::zero()).collect();
        d_coeffs.copy_to(&mut h_coeffs[..]).unwrap();
        
        assert_eq!(h_coeffs, *evals_mut);
        for h in h_coeffs.iter() {
            assert_ne!(*h, Point::zero());
        }
    }

    #[test]
    fn test_point_batch_interpolation() {
        let batch_size = 4;
        let log_test_size = 6;
        let test_size = 1 << log_test_size;
        let (mut evals_mut, mut d_evals, mut d_domain) = set_up_points(test_size * batch_size, log_test_size, true);

        reverse_order_points_batch(&mut d_evals, batch_size);
        let mut d_coeffs = interpolate_points_batch(&mut d_evals, &mut d_domain, batch_size);
        iecntt_batch(&mut evals_mut[..], test_size, 0);
        let mut h_coeffs: Vec<Point> = (0..test_size * batch_size).map(|_| Point::zero()).collect();
        d_coeffs.copy_to(&mut h_coeffs[..]).unwrap();
        
        assert_eq!(h_coeffs, *evals_mut);
        for h in h_coeffs.iter() {
            assert_ne!(*h, Point::zero());
        }
    }

    #[test]
    fn test_scalar_evaluation() {
        let log_test_domain_size = 8;
        let coeff_size = 1 << 6;
        let (h_coeffs, mut d_coeffs, mut d_domain) = set_up_scalars(coeff_size, log_test_domain_size, false);
        let (_, _, mut d_domain_inv) = set_up_scalars(0, log_test_domain_size, true);

        let mut d_evals = evaluate_scalars(&mut d_coeffs, &mut d_domain);
        let mut d_coeffs_domain = interpolate_scalars(&mut d_evals, &mut d_domain_inv);
        let mut h_coeffs_domain: Vec<ScalarField> = (0..1 << log_test_domain_size).map(|_| ScalarField::zero()).collect();
        d_coeffs_domain.copy_to(&mut h_coeffs_domain[..]).unwrap();

        assert_eq!(h_coeffs, h_coeffs_domain[..coeff_size]);
        for i in coeff_size.. (1 << log_test_domain_size) {
            assert_eq!(ScalarField::zero(), h_coeffs_domain[i]);
        }
    }

    #[test]
    fn test_scalar_batch_evaluation() {
        let batch_size = 6;
        let log_test_domain_size = 8;
        let domain_size = 1 << log_test_domain_size;
        let coeff_size = 1 << 6;
        let (h_coeffs, mut d_coeffs, mut d_domain) = set_up_scalars(coeff_size * batch_size, log_test_domain_size, false);
        let (_, _, mut d_domain_inv) = set_up_scalars(0, log_test_domain_size, true);

        let mut d_evals = evaluate_scalars_batch(&mut d_coeffs, &mut d_domain, batch_size);
        let mut d_coeffs_domain = interpolate_scalars_batch(&mut d_evals, &mut d_domain_inv, batch_size);
        let mut h_coeffs_domain: Vec<ScalarField> = (0..domain_size * batch_size).map(|_| ScalarField::zero()).collect();
        d_coeffs_domain.copy_to(&mut h_coeffs_domain[..]).unwrap();

        for j in 0..batch_size {
            assert_eq!(h_coeffs[j * coeff_size..(j + 1) * coeff_size], h_coeffs_domain[j * domain_size..j * domain_size + coeff_size]);
            for i in coeff_size..domain_size {
                assert_eq!(ScalarField::zero(), h_coeffs_domain[j * domain_size + i]);
            }
        }
    }

    #[test]
    fn test_point_evaluation() {
        let log_test_domain_size = 7;
        let coeff_size = 1 << 7;
        let (h_coeffs, mut d_coeffs, mut d_domain) = set_up_points(coeff_size, log_test_domain_size, false);
        let (_, _, mut d_domain_inv) = set_up_points(0, log_test_domain_size, true);

        let mut d_evals = evaluate_points(&mut d_coeffs, &mut d_domain);
        let mut d_coeffs_domain = interpolate_points(&mut d_evals, &mut d_domain_inv);
        let mut h_coeffs_domain: Vec<Point> = (0..1 << log_test_domain_size).map(|_| Point::zero()).collect();
        d_coeffs_domain.copy_to(&mut h_coeffs_domain[..]).unwrap();

        assert_eq!(h_coeffs[..], h_coeffs_domain[..coeff_size]);
        for i in coeff_size..(1 << log_test_domain_size) {
            assert_eq!(Point::zero(), h_coeffs_domain[i]);
        }
        for i in 0..coeff_size {
            assert_ne!(h_coeffs_domain[i], Point::zero());
        }
    }

    #[test]
    fn test_point_batch_evaluation() {
        let batch_size = 4;
        let log_test_domain_size = 6;
        let domain_size = 1 << log_test_domain_size;
        let coeff_size = 1 << 5;
        let (h_coeffs, mut d_coeffs, mut d_domain) = set_up_points(coeff_size * batch_size, log_test_domain_size, false);
        let (_, _, mut d_domain_inv) = set_up_points(0, log_test_domain_size, true);

        let mut d_evals = evaluate_points_batch(&mut d_coeffs, &mut d_domain, batch_size);
        let mut d_coeffs_domain = interpolate_points_batch(&mut d_evals, &mut d_domain_inv, batch_size);
        let mut h_coeffs_domain: Vec<Point> = (0..domain_size * batch_size).map(|_| Point::zero()).collect();
        d_coeffs_domain.copy_to(&mut h_coeffs_domain[..]).unwrap();

        for j in 0..batch_size {
            assert_eq!(h_coeffs[j * coeff_size..(j + 1) * coeff_size], h_coeffs_domain[j * domain_size..(j * domain_size + coeff_size)]);
            for i in coeff_size..domain_size {
                assert_eq!(Point::zero(), h_coeffs_domain[j * domain_size + i]);
            }
            for i in j * domain_size..(j * domain_size + coeff_size) {
                assert_ne!(h_coeffs_domain[i], Point::zero());
            }
        }
    }

    #[test]
    fn test_scalar_evaluation_on_trivial_coset() {
        // checks that the evaluations on the subgroup is the same as on the coset generated by 1
        let log_test_domain_size = 8;
        let coeff_size = 1 << 6;
        let (_, mut d_coeffs, mut d_domain) = set_up_scalars(coeff_size, log_test_domain_size, false);
        let (_, _, mut d_domain_inv) = set_up_scalars(coeff_size, log_test_domain_size, true);
        let mut d_trivial_coset_powers = build_domain(1 << log_test_domain_size, 0, false);

        let mut d_evals = evaluate_scalars(&mut d_coeffs, &mut d_domain);
        let mut h_coeffs: Vec<ScalarField> = (0..1 << log_test_domain_size).map(|_| ScalarField::zero()).collect();
        d_evals.copy_to(&mut h_coeffs[..]).unwrap();
        let mut d_evals_coset = evaluate_scalars_on_coset(&mut d_coeffs, &mut d_domain, &mut d_trivial_coset_powers);
        let mut h_evals_coset: Vec<ScalarField> = (0..1 << log_test_domain_size).map(|_| ScalarField::zero()).collect();
        d_evals_coset.copy_to(&mut h_evals_coset[..]).unwrap();

        assert_eq!(h_coeffs, h_evals_coset);
    }

    #[test]
    fn test_scalar_evaluation_on_coset() {
        // checks that evaluating a polynomial on a subgroup and its coset is the same as evaluating on a 2x larger subgroup 
        let log_test_size = 8;
        let test_size = 1 << log_test_size;
        let (_, mut d_coeffs, mut d_domain) = set_up_scalars(test_size, log_test_size, false);
        let (_, _, mut d_large_domain) = set_up_scalars(0, log_test_size + 1, false);
        let mut d_coset_powers = build_domain(test_size, log_test_size + 1, false);

        let mut d_evals_large = evaluate_scalars(&mut d_coeffs, &mut d_large_domain);
        let mut h_evals_large: Vec<ScalarField> = (0..2 * test_size).map(|_| ScalarField::zero()).collect();
        d_evals_large.copy_to(&mut h_evals_large[..]).unwrap();
        let mut d_evals = evaluate_scalars(&mut d_coeffs, &mut d_domain);
        let mut h_evals: Vec<ScalarField> = (0..test_size).map(|_| ScalarField::zero()).collect();
        d_evals.copy_to(&mut h_evals[..]).unwrap();
        let mut d_evals_coset = evaluate_scalars_on_coset(&mut d_coeffs, &mut d_domain, &mut d_coset_powers);
        let mut h_evals_coset: Vec<ScalarField> = (0..test_size).map(|_| ScalarField::zero()).collect();
        d_evals_coset.copy_to(&mut h_evals_coset[..]).unwrap();

        assert_eq!(h_evals[..], h_evals_large[..test_size]);
        assert_eq!(h_evals_coset[..], h_evals_large[test_size..2 * test_size]);
    }

    #[test]
    fn test_scalar_batch_evaluation_on_coset() {
        // checks that evaluating a polynomial on a subgroup and its coset is the same as evaluating on a 2x larger subgroup 
        let batch_size = 4;
        let log_test_size = 6;
        let test_size = 1 << log_test_size;
        let (_, mut d_coeffs, mut d_domain) = set_up_scalars(test_size * batch_size, log_test_size, false);
        let (_, _, mut d_large_domain) = set_up_scalars(0, log_test_size + 1, false);
        let mut d_coset_powers = build_domain(test_size, log_test_size + 1, false);

        let mut d_evals_large = evaluate_scalars_batch(&mut d_coeffs, &mut d_large_domain, batch_size);
        let mut h_evals_large: Vec<ScalarField> = (0..2 * test_size * batch_size).map(|_| ScalarField::zero()).collect();
        d_evals_large.copy_to(&mut h_evals_large[..]).unwrap();
        let mut d_evals = evaluate_scalars_batch(&mut d_coeffs, &mut d_domain, batch_size);
        let mut h_evals: Vec<ScalarField> = (0..test_size * batch_size).map(|_| ScalarField::zero()).collect();
        d_evals.copy_to(&mut h_evals[..]).unwrap();
        let mut d_evals_coset = evaluate_scalars_on_coset_batch(&mut d_coeffs, &mut d_domain, batch_size, &mut d_coset_powers);
        let mut h_evals_coset: Vec<ScalarField> = (0..test_size * batch_size).map(|_| ScalarField::zero()).collect();
        d_evals_coset.copy_to(&mut h_evals_coset[..]).unwrap();

        for i in 0..batch_size {
            assert_eq!(h_evals_large[2 * i * test_size..(2 * i + 1) * test_size], h_evals[i * test_size..(i + 1) * test_size]);
            assert_eq!(h_evals_large[(2 * i + 1) * test_size..(2 * i + 2) * test_size], h_evals_coset[i * test_size..(i + 1) * test_size]);
        }
    }

    #[test]
    fn test_point_evaluation_on_coset() {
        // checks that evaluating a polynomial on a subgroup and its coset is the same as evaluating on a 2x larger subgroup 
        let log_test_size = 8;
        let test_size = 1 << log_test_size;
        let (_, mut d_coeffs, mut d_domain) = set_up_points(test_size, log_test_size, false);
        let (_, _, mut d_large_domain) = set_up_points(0, log_test_size + 1, false);
        let mut d_coset_powers = build_domain(test_size, log_test_size + 1, false);

        let mut d_evals_large = evaluate_points(&mut d_coeffs, &mut d_large_domain);
        let mut h_evals_large: Vec<Point> = (0..2 * test_size).map(|_| Point::zero()).collect();
        d_evals_large.copy_to(&mut h_evals_large[..]).unwrap();
        let mut d_evals = evaluate_points(&mut d_coeffs, &mut d_domain);
        let mut h_evals: Vec<Point> = (0..test_size).map(|_| Point::zero()).collect();
        d_evals.copy_to(&mut h_evals[..]).unwrap();
        let mut d_evals_coset = evaluate_points_on_coset(&mut d_coeffs, &mut d_domain, &mut d_coset_powers);
        let mut h_evals_coset: Vec<Point> = (0..test_size).map(|_| Point::zero()).collect();
        d_evals_coset.copy_to(&mut h_evals_coset[..]).unwrap();

        assert_eq!(h_evals[..], h_evals_large[..test_size]);
        assert_eq!(h_evals_coset[..], h_evals_large[test_size..2 * test_size]);
        for i in 0..test_size {
            assert_ne!(h_evals[i], Point::zero());
            assert_ne!(h_evals_coset[i], Point::zero());
            assert_ne!(h_evals_large[2 * i], Point::zero());
            assert_ne!(h_evals_large[2 * i + 1], Point::zero());
        }
    }

    #[test]
    fn test_point_batch_evaluation_on_coset() {
        // checks that evaluating a polynomial on a subgroup and its coset is the same as evaluating on a 2x larger subgroup 
        let batch_size = 2;
        let log_test_size = 6;
        let test_size = 1 << log_test_size;
        let (_, mut d_coeffs, mut d_domain) = set_up_points(test_size * batch_size, log_test_size, false);
        let (_, _, mut d_large_domain) = set_up_points(0, log_test_size + 1, false);
        let mut d_coset_powers = build_domain(test_size, log_test_size + 1, false);

        let mut d_evals_large = evaluate_points_batch(&mut d_coeffs, &mut d_large_domain, batch_size);
        let mut h_evals_large: Vec<Point> = (0..2 * test_size * batch_size).map(|_| Point::zero()).collect();
        d_evals_large.copy_to(&mut h_evals_large[..]).unwrap();
        let mut d_evals = evaluate_points_batch(&mut d_coeffs, &mut d_domain, batch_size);
        let mut h_evals: Vec<Point> = (0..test_size * batch_size).map(|_| Point::zero()).collect();
        d_evals.copy_to(&mut h_evals[..]).unwrap();
        let mut d_evals_coset = evaluate_points_on_coset_batch(&mut d_coeffs, &mut d_domain, batch_size, &mut d_coset_powers);
        let mut h_evals_coset: Vec<Point> = (0..test_size * batch_size).map(|_| Point::zero()).collect();
        d_evals_coset.copy_to(&mut h_evals_coset[..]).unwrap();

        for i in 0..batch_size {
            assert_eq!(h_evals_large[2 * i * test_size..(2 * i + 1) * test_size], h_evals[i * test_size..(i + 1) * test_size]);
            assert_eq!(h_evals_large[(2 * i + 1) * test_size..(2 * i + 2) * test_size], h_evals_coset[i * test_size..(i + 1) * test_size]);
        }
        for i in 0..test_size * batch_size {
            assert_ne!(h_evals[i], Point::zero());
            assert_ne!(h_evals_coset[i], Point::zero());
            assert_ne!(h_evals_large[2 * i], Point::zero());
            assert_ne!(h_evals_large[2 * i + 1], Point::zero());
        }
    }

    // testing matrix multiplication by comparing the result of FFT with the naive multiplication by the DFT matrix
    #[test]
    fn test_matrix_multiplication() {
        let seed = None; // some value to fix the rng
        let test_size = 1 << 5;
        let rou = Fr::get_root_of_unity(test_size).unwrap();
        let matrix_flattened: Vec<ScalarField> = (0..test_size).map(
            |row_num| { (0..test_size).map( 
                |col_num| {
                    let pow: [u64; 1] = [(row_num * col_num).try_into().unwrap()];
                    ScalarField::from_ark(Fr::pow(&rou, &pow).into_repr())
                }).collect::<Vec<ScalarField>>()
            }).flatten().collect::<Vec<_>>();
        let vector: Vec<ScalarField> = generate_random_scalars(test_size, get_rng(seed));

        let result = mult_matrix_by_vec(&matrix_flattened, &vector, 0);
        let mut ntt_result = vector.clone();
        ntt(&mut ntt_result, 0);
        
        // we don't use the same roots of unity as arkworks, so the results are permutations
        // of one another and the only guaranteed fixed scalars are the following ones:
        assert_eq!(result[0], ntt_result[0]);
        assert_eq!(result[test_size >> 1], ntt_result[test_size >> 1]);
    }

    #[test]
    #[allow(non_snake_case)]
    fn test_vec_scalar_mul() {
        let mut intoo = [ScalarField::one(), ScalarField::one(), ScalarField::zero()];
        let expected = [ScalarField::one(), ScalarField::zero(), ScalarField::zero()];
        mult_sc_vec(&mut intoo, &expected, 0);
        assert_eq!(intoo, expected);
    }

    #[test]
    #[allow(non_snake_case)]
    fn test_vec_point_mul() {
        let dummy_one = Point {
            x: BaseField::one(),
            y: BaseField::zero(),
            z: BaseField::one(),
        };

        let mut inout = [dummy_one, dummy_one, Point::zero()];
        let scalars = [ScalarField::one(), ScalarField::zero(), ScalarField::zero()];
        let expected = [
            Point::zero(),
            Point {
                x: BaseField::zero(),
                y: BaseField::one(),
                z: BaseField::zero(),
            },
            Point {
                x: BaseField::zero(),
                y: BaseField::one(),
                z: BaseField::zero(),
            },
        ];
        multp_vec(&mut inout, &scalars, 0);
        assert_eq!(inout, expected);
    }
}
=======
pub mod curves;
>>>>>>> 396c5f3c
<|MERGE_RESOLUTION|>--- conflicted
+++ resolved
@@ -2,1512 +2,4 @@
 pub mod test_bls12_381;
 pub mod test_bn254;
 pub mod utils;
-<<<<<<< HEAD
-
-extern "C" {
-    fn msm_cuda(
-        out: *mut Point,
-        points: *const PointAffineNoInfinity,
-        scalars: *const ScalarField,
-        count: usize,
-        device_id: usize,
-    ) -> c_uint;
-
-    fn msm_batch_cuda(
-        out: *mut Point,
-        points: *const PointAffineNoInfinity,
-        scalars: *const ScalarField,
-        batch_size: usize,
-        msm_size: usize,
-        device_id: usize,
-    ) -> c_uint;
-
-    fn commit_cuda(
-        d_out: DevicePointer<Point>,
-        d_scalars: DevicePointer<ScalarField>,
-        d_points: DevicePointer<PointAffineNoInfinity>,
-        count: usize,
-        device_id: usize,
-    ) -> c_uint;
-
-    fn commit_batch_cuda(
-        d_out: DevicePointer<Point>,
-        d_scalars: DevicePointer<ScalarField>,
-        d_points: DevicePointer<PointAffineNoInfinity>,
-        count: usize,
-        batch_size: usize,
-        device_id: usize,
-    ) -> c_uint;
-
-    fn build_domain_cuda(domain_size: usize, logn: usize, inverse: bool, device_id: usize) -> DevicePointer<ScalarField>;
-
-    fn ntt_cuda(inout: *mut ScalarField, n: usize, inverse: bool, device_id: usize) -> c_int;
-
-    fn ecntt_cuda(inout: *mut Point, n: usize, inverse: bool, device_id: usize) -> c_int;
-
-    fn ntt_end2end_batch(
-        inout: *mut ScalarField,
-        arr_size: usize,
-        n: usize,
-        inverse: bool,
-    ) -> c_int;
-
-    fn ecntt_end2end_batch(inout: *mut Point, arr_size: usize, n: usize, inverse: bool) -> c_int;
-
-    fn interpolate_scalars_cuda(
-        d_out: DevicePointer<ScalarField>,
-        d_evaluations: DevicePointer<ScalarField>,
-        d_domain: DevicePointer<ScalarField>, 
-        n: usize,
-        device_id: usize
-    ) -> c_int;
-
-    fn interpolate_scalars_batch_cuda(
-        d_out: DevicePointer<ScalarField>,
-        d_evaluations: DevicePointer<ScalarField>,
-        d_domain: DevicePointer<ScalarField>,
-        n: usize,
-        batch_size: usize,
-        device_id: usize
-    ) -> c_int;
-
-    fn interpolate_points_cuda(
-        d_out: DevicePointer<Point>,
-        d_evaluations: DevicePointer<Point>,
-        d_domain: DevicePointer<ScalarField>,
-        n: usize,
-        device_id: usize
-    ) -> c_int;
-
-    fn interpolate_points_batch_cuda(
-        d_out: DevicePointer<Point>,
-        d_evaluations: DevicePointer<Point>,
-        d_domain: DevicePointer<ScalarField>,
-        n: usize,
-        batch_size: usize,
-        device_id: usize
-    ) -> c_int;
-
-    fn evaluate_scalars_cuda(
-        d_out: DevicePointer<ScalarField>,
-        d_coefficients: DevicePointer<ScalarField>,
-        d_domain: DevicePointer<ScalarField>,
-        domain_size: usize,
-        n: usize,
-        device_id: usize
-    ) -> c_int;
-
-    fn evaluate_scalars_batch_cuda(
-        d_out: DevicePointer<ScalarField>,
-        d_coefficients: DevicePointer<ScalarField>,
-        d_domain: DevicePointer<ScalarField>,
-        domain_size: usize,
-        n: usize,
-        batch_size: usize,
-        device_id: usize
-    ) -> c_int;
-
-    fn evaluate_points_cuda(
-        d_out: DevicePointer<Point>,
-        d_coefficients: DevicePointer<Point>,
-        d_domain: DevicePointer<ScalarField>,
-        domain_size: usize,
-        n: usize,
-        device_id: usize
-    ) -> c_int;
-
-    fn evaluate_points_batch_cuda(
-        d_out: DevicePointer<Point>,
-        d_coefficients: DevicePointer<Point>,
-        d_domain: DevicePointer<ScalarField>,
-        domain_size: usize,
-        n: usize,
-        batch_size: usize,
-        device_id: usize
-    ) -> c_int;
-
-    fn evaluate_scalars_on_coset_cuda(
-        d_out: DevicePointer<ScalarField>,
-        d_coefficients: DevicePointer<ScalarField>,
-        d_domain: DevicePointer<ScalarField>,
-        domain_size: usize,
-        n: usize,
-        coset_powers: DevicePointer<ScalarField>,
-        device_id: usize
-    ) -> c_int;
-
-    fn evaluate_scalars_on_coset_batch_cuda(
-        d_out: DevicePointer<ScalarField>,
-        d_coefficients: DevicePointer<ScalarField>,
-        d_domain: DevicePointer<ScalarField>,
-        domain_size: usize,
-        n: usize,
-        batch_size: usize,
-        coset_powers: DevicePointer<ScalarField>,
-        device_id: usize
-    ) -> c_int;
-
-    fn evaluate_points_on_coset_cuda(
-        d_out: DevicePointer<Point>,
-        d_coefficients: DevicePointer<Point>,
-        d_domain: DevicePointer<ScalarField>,
-        domain_size: usize,
-        n: usize,
-        coset_powers: DevicePointer<ScalarField>,
-        device_id: usize
-    ) -> c_int;
-
-    fn evaluate_points_on_coset_batch_cuda(
-        d_out: DevicePointer<Point>,
-        d_coefficients: DevicePointer<Point>,
-        d_domain: DevicePointer<ScalarField>,
-        domain_size: usize,
-        n: usize,
-        batch_size: usize,
-        coset_powers: DevicePointer<ScalarField>,
-        device_id: usize
-    ) -> c_int;
-
-    fn reverse_order_scalars_cuda(
-        d_arr: DevicePointer<ScalarField>,
-        n: usize,
-        device_id: usize
-    ) -> c_int;
-
-    fn reverse_order_scalars_batch_cuda(
-        d_arr: DevicePointer<ScalarField>,
-        n: usize,
-        batch_size: usize,
-        device_id: usize
-    ) -> c_int;
-
-    fn reverse_order_points_cuda(
-        d_arr: DevicePointer<Point>,
-        n: usize,
-        device_id: usize
-    ) -> c_int;
-
-    fn reverse_order_points_batch_cuda(
-        d_arr: DevicePointer<Point>,
-        n: usize,
-        batch_size: usize,
-        device_id: usize
-    ) -> c_int;
-
-    fn vec_mod_mult_point(
-        inout: *mut Point,
-        scalars: *const ScalarField,
-        n_elements: usize,
-        device_id: usize,
-    ) -> c_int;
-
-    fn vec_mod_mult_scalar(
-        inout: *mut ScalarField,
-        scalars: *const ScalarField,
-        n_elements: usize,
-        device_id: usize,
-    ) -> c_int;
-
-    fn matrix_vec_mod_mult(
-        matrix_flattened: *const ScalarField,
-        input: *const ScalarField,
-        output: *mut ScalarField,
-        n_elements: usize,
-        device_id: usize,
-    ) -> c_int;
-}
-
-pub fn msm(points: &[PointAffineNoInfinity], scalars: &[ScalarField], device_id: usize) -> Point {
-    let count = points.len();
-    if count != scalars.len() {
-        todo!("variable length")
-    }
-
-    let mut ret = Point::zero();
-    unsafe {
-        msm_cuda(
-            &mut ret as *mut _ as *mut Point,
-            points as *const _ as *const PointAffineNoInfinity,
-            scalars as *const _ as *const ScalarField,
-            scalars.len(),
-            device_id,
-        )
-    };
-
-    ret
-}
-
-pub fn msm_batch(
-    points: &[PointAffineNoInfinity],
-    scalars: &[ScalarField],
-    batch_size: usize,
-    device_id: usize,
-) -> Vec<Point> {
-    let count = points.len();
-    if count != scalars.len() {
-        todo!("variable length")
-    }
-
-    let mut ret = vec![Point::zero(); batch_size];
-
-    unsafe {
-        msm_batch_cuda(
-            &mut ret[0] as *mut _ as *mut Point,
-            points as *const _ as *const PointAffineNoInfinity,
-            scalars as *const _ as *const ScalarField,
-            batch_size,
-            count / batch_size,
-            device_id,
-        )
-    };
-
-    ret
-}
-
-pub fn commit(
-    points: &mut DeviceBuffer<PointAffineNoInfinity>,
-    scalars: &mut DeviceBuffer<ScalarField>,
-) -> DeviceBox<Point> {
-    let mut res = DeviceBox::new(&Point::zero()).unwrap();
-    unsafe {
-        commit_cuda(
-            res.as_device_ptr(),
-            scalars.as_device_ptr(),
-            points.as_device_ptr(),
-            scalars.len(),
-            0,
-        );
-    }
-    return res;
-}
-
-pub fn commit_batch(
-    points: &mut DeviceBuffer<PointAffineNoInfinity>,
-    scalars: &mut DeviceBuffer<ScalarField>,
-    batch_size: usize,
-) -> DeviceBuffer<Point> {
-    let mut res = unsafe { DeviceBuffer::uninitialized(batch_size).unwrap() };
-    unsafe {
-        commit_batch_cuda(
-            res.as_device_ptr(),
-            scalars.as_device_ptr(),
-            points.as_device_ptr(),
-            scalars.len() / batch_size,
-            batch_size,
-            0,
-        );
-    }
-    return res;
-}
-
-/// Compute an in-place NTT on the input data.
-fn ntt_internal(values: &mut [ScalarField], device_id: usize, inverse: bool) -> i32 {
-    let ret_code = unsafe {
-        ntt_cuda(
-            values as *mut _ as *mut ScalarField,
-            values.len(),
-            inverse,
-            device_id,
-        )
-    };
-    ret_code
-}
-
-pub fn ntt(values: &mut [ScalarField], device_id: usize) {
-    ntt_internal(values, device_id, false);
-}
-
-pub fn intt(values: &mut [ScalarField], device_id: usize) {
-    ntt_internal(values, device_id, true);
-}
-
-/// Compute an in-place NTT on the input data.
-fn ntt_internal_batch(
-    values: &mut [ScalarField],
-    device_id: usize,
-    batch_size: usize,
-    inverse: bool,
-) -> i32 {
-    unsafe {
-        ntt_end2end_batch(
-            values as *mut _ as *mut ScalarField,
-            values.len(),
-            batch_size,
-            inverse,
-        )
-    }
-}
-
-pub fn ntt_batch(values: &mut [ScalarField], batch_size: usize, device_id: usize) {
-    ntt_internal_batch(values, 0, batch_size, false);
-}
-
-pub fn intt_batch(values: &mut [ScalarField], batch_size: usize, device_id: usize) {
-    ntt_internal_batch(values, 0, batch_size, true);
-}
-
-/// Compute an in-place ECNTT on the input data.
-fn ecntt_internal(values: &mut [Point], inverse: bool, device_id: usize) -> i32 {
-    unsafe {
-        ecntt_cuda(
-            values as *mut _ as *mut Point,
-            values.len(),
-            inverse,
-            device_id,
-        )
-    }
-}
-
-pub fn ecntt(values: &mut [Point], device_id: usize) {
-    ecntt_internal(values, false, device_id);
-}
-
-/// Compute an in-place iECNTT on the input data.
-pub fn iecntt(values: &mut [Point], device_id: usize) {
-    ecntt_internal(values, true, device_id);
-}
-
-/// Compute an in-place ECNTT on the input data.
-fn ecntt_internal_batch(
-    values: &mut [Point],
-    device_id: usize,
-    batch_size: usize,
-    inverse: bool,
-) -> i32 {
-    unsafe {
-        ecntt_end2end_batch(
-            values as *mut _ as *mut Point,
-            values.len(),
-            batch_size,
-            inverse,
-        )
-    }
-}
-
-pub fn ecntt_batch(values: &mut [Point], batch_size: usize, device_id: usize) {
-    ecntt_internal_batch(values, 0, batch_size, false);
-}
-
-/// Compute an in-place iECNTT on the input data.
-pub fn iecntt_batch(values: &mut [Point], batch_size: usize, device_id: usize) {
-    ecntt_internal_batch(values, 0, batch_size, true);
-}
-
-pub fn build_domain(domain_size: usize, logn: usize, inverse: bool) -> DeviceBuffer<ScalarField> {
-    unsafe {
-        DeviceBuffer::from_raw_parts(build_domain_cuda(
-            domain_size,
-            logn,
-            inverse,
-            0
-        ), domain_size)
-    }
-}
-
-
-pub fn reverse_order_scalars(
-    d_scalars: &mut DeviceBuffer<ScalarField>,
-) {
-    unsafe { reverse_order_scalars_cuda(
-        d_scalars.as_device_ptr(),
-        d_scalars.len(),
-        0
-    ); }
-}
-
-pub fn reverse_order_scalars_batch(
-    d_scalars: &mut DeviceBuffer<ScalarField>,
-    batch_size: usize,
-) {
-    unsafe { reverse_order_scalars_batch_cuda(
-        d_scalars.as_device_ptr(),
-        d_scalars.len() / batch_size,
-        batch_size,
-        0
-    ); }
-}
-
-pub fn reverse_order_points(
-    d_points: &mut DeviceBuffer<Point>,
-) {
-    unsafe { reverse_order_points_cuda(
-        d_points.as_device_ptr(),
-        d_points.len(),
-        0
-    ); }
-}
-
-pub fn reverse_order_points_batch(
-    d_points: &mut DeviceBuffer<Point>,
-    batch_size: usize,
-) {
-    unsafe { reverse_order_points_batch_cuda(
-        d_points.as_device_ptr(),
-        d_points.len() / batch_size,
-        batch_size,
-        0
-    ); }
-}
-
-pub fn interpolate_scalars(
-    d_evaluations: &mut DeviceBuffer<ScalarField>,
-    d_domain: &mut DeviceBuffer<ScalarField>
-) -> DeviceBuffer<ScalarField> {
-    let mut res = unsafe { DeviceBuffer::uninitialized(d_domain.len()).unwrap() };
-    unsafe { interpolate_scalars_cuda(
-        res.as_device_ptr(),
-        d_evaluations.as_device_ptr(),
-        d_domain.as_device_ptr(),
-        d_domain.len(),
-        0
-    ) };
-    return res;
-}
-
-pub fn interpolate_scalars_batch(
-    d_evaluations: &mut DeviceBuffer<ScalarField>,
-    d_domain: &mut DeviceBuffer<ScalarField>,
-    batch_size: usize,
-) -> DeviceBuffer<ScalarField> {
-    let mut res = unsafe { DeviceBuffer::uninitialized(d_domain.len() * batch_size).unwrap() };
-    unsafe { interpolate_scalars_batch_cuda(
-        res.as_device_ptr(),
-        d_evaluations.as_device_ptr(),
-        d_domain.as_device_ptr(),
-        d_domain.len(),
-        batch_size,
-        0
-    ) };
-    return res;
-}
-
-pub fn interpolate_points(
-    d_evaluations: &mut DeviceBuffer<Point>,
-    d_domain: &mut DeviceBuffer<ScalarField>,
-) -> DeviceBuffer<Point> {
-    let mut res = unsafe { DeviceBuffer::uninitialized(d_domain.len()).unwrap() };
-    unsafe { interpolate_points_cuda(
-        res.as_device_ptr(),
-        d_evaluations.as_device_ptr(),
-        d_domain.as_device_ptr(),
-        d_domain.len(),
-        0
-    ) };
-    return res;
-}
-
-pub fn interpolate_points_batch(
-    d_evaluations: &mut DeviceBuffer<Point>,
-    d_domain: &mut DeviceBuffer<ScalarField>,
-    batch_size: usize,
-) -> DeviceBuffer<Point> {
-    let mut res = unsafe { DeviceBuffer::uninitialized(d_domain.len() * batch_size).unwrap() };
-    unsafe { interpolate_points_batch_cuda(
-        res.as_device_ptr(),
-        d_evaluations.as_device_ptr(),
-        d_domain.as_device_ptr(),
-        d_domain.len(),
-        batch_size,
-        0
-    ) };
-    return res;
-}
-
-pub fn evaluate_scalars(
-    d_coefficients: &mut DeviceBuffer<ScalarField>,
-    d_domain: &mut DeviceBuffer<ScalarField>,
-) -> DeviceBuffer<ScalarField> {
-    let mut res = unsafe { DeviceBuffer::uninitialized(d_domain.len()).unwrap() };
-    unsafe {
-        evaluate_scalars_cuda(
-            res.as_device_ptr(),
-            d_coefficients.as_device_ptr(),
-            d_domain.as_device_ptr(),
-            d_domain.len(),
-            d_coefficients.len(),
-            0
-        );
-    }
-    return res;
-}
-
-pub fn evaluate_scalars_batch(
-    d_coefficients: &mut DeviceBuffer<ScalarField>,
-    d_domain: &mut DeviceBuffer<ScalarField>,
-    batch_size: usize,
-) -> DeviceBuffer<ScalarField> {
-    let mut res = unsafe { DeviceBuffer::uninitialized(d_domain.len() * batch_size).unwrap() };
-    unsafe {
-        evaluate_scalars_batch_cuda(
-            res.as_device_ptr(),
-            d_coefficients.as_device_ptr(),
-            d_domain.as_device_ptr(),
-            d_domain.len(),
-            d_coefficients.len() / batch_size,
-            batch_size,
-            0
-        );
-    }
-    return res;
-}
-
-pub fn evaluate_points(
-    d_coefficients: &mut DeviceBuffer<Point>,
-    d_domain: &mut DeviceBuffer<ScalarField>,
-) -> DeviceBuffer<Point> {
-    let mut res = unsafe { DeviceBuffer::uninitialized(d_domain.len()).unwrap() };
-    unsafe {
-        evaluate_points_cuda(
-            res.as_device_ptr(),
-            d_coefficients.as_device_ptr(),
-            d_domain.as_device_ptr(),
-            d_domain.len(),
-            d_coefficients.len(),
-            0
-        );
-    }
-    return res;
-}
-
-pub fn evaluate_points_batch(
-    d_coefficients: &mut DeviceBuffer<Point>,
-    d_domain: &mut DeviceBuffer<ScalarField>,
-    batch_size: usize,
-) -> DeviceBuffer<Point> {
-    let mut res = unsafe { DeviceBuffer::uninitialized(d_domain.len() * batch_size).unwrap() };
-    unsafe {
-        evaluate_points_batch_cuda(
-            res.as_device_ptr(),
-            d_coefficients.as_device_ptr(),
-            d_domain.as_device_ptr(),
-            d_domain.len(),
-            d_coefficients.len() / batch_size,
-            batch_size,
-            0
-        );
-    }
-    return res;
-}
-
-pub fn evaluate_scalars_on_coset(
-    d_coefficients: &mut DeviceBuffer<ScalarField>,
-    d_domain: &mut DeviceBuffer<ScalarField>,
-    coset_powers: &mut DeviceBuffer<ScalarField>,
-) -> DeviceBuffer<ScalarField> {
-    let mut res = unsafe { DeviceBuffer::uninitialized(d_domain.len()).unwrap() };
-    unsafe {
-        evaluate_scalars_on_coset_cuda(
-            res.as_device_ptr(),
-            d_coefficients.as_device_ptr(),
-            d_domain.as_device_ptr(),
-            d_domain.len(),
-            d_coefficients.len(),
-            coset_powers.as_device_ptr(),
-            0
-        );
-    }
-    return res;
-}
-
-pub fn evaluate_scalars_on_coset_batch(
-    d_coefficients: &mut DeviceBuffer<ScalarField>,
-    d_domain: &mut DeviceBuffer<ScalarField>,
-    batch_size: usize,
-    coset_powers: &mut DeviceBuffer<ScalarField>,
-) -> DeviceBuffer<ScalarField> {
-    let mut res = unsafe { DeviceBuffer::uninitialized(d_domain.len() * batch_size).unwrap() };
-    unsafe {
-        evaluate_scalars_on_coset_batch_cuda(
-            res.as_device_ptr(),
-            d_coefficients.as_device_ptr(),
-            d_domain.as_device_ptr(),
-            d_domain.len(),
-            d_coefficients.len() / batch_size,
-            batch_size,
-            coset_powers.as_device_ptr(),
-            0
-        );
-    }
-    return res;
-}
-
-pub fn evaluate_points_on_coset(
-    d_coefficients: &mut DeviceBuffer<Point>,
-    d_domain: &mut DeviceBuffer<ScalarField>,
-    coset_powers: &mut DeviceBuffer<ScalarField>,
-) -> DeviceBuffer<Point> {
-    let mut res = unsafe { DeviceBuffer::uninitialized(d_domain.len()).unwrap() };
-    unsafe {
-        evaluate_points_on_coset_cuda(
-            res.as_device_ptr(),
-            d_coefficients.as_device_ptr(),
-            d_domain.as_device_ptr(),
-            d_domain.len(),
-            d_coefficients.len(),
-            coset_powers.as_device_ptr(),
-            0
-        );
-    }
-    return res;
-}
-
-pub fn evaluate_points_on_coset_batch(
-    d_coefficients: &mut DeviceBuffer<Point>,
-    d_domain: &mut DeviceBuffer<ScalarField>,
-    batch_size: usize,
-    coset_powers: &mut DeviceBuffer<ScalarField>,
-) -> DeviceBuffer<Point> {
-    let mut res = unsafe { DeviceBuffer::uninitialized(d_domain.len() * batch_size).unwrap() };
-    unsafe {
-        evaluate_points_on_coset_batch_cuda(
-            res.as_device_ptr(),
-            d_coefficients.as_device_ptr(),
-            d_domain.as_device_ptr(),
-            d_domain.len(),
-            d_coefficients.len() / batch_size,
-            batch_size,
-            coset_powers.as_device_ptr(),
-            0
-        );
-    }
-    return res;
-}
-
-pub fn multp_vec(a: &mut [Point], b: &[ScalarField], device_id: usize) {
-    assert_eq!(a.len(), b.len());
-    unsafe {
-        vec_mod_mult_point(
-            a as *mut _ as *mut Point,
-            b as *const _ as *const ScalarField,
-            a.len(),
-            device_id,
-        );
-    }
-}
-
-pub fn mult_sc_vec(a: &mut [ScalarField], b: &[ScalarField], device_id: usize) {
-    assert_eq!(a.len(), b.len());
-    unsafe {
-        vec_mod_mult_scalar(
-            a as *mut _ as *mut ScalarField,
-            b as *const _ as *const ScalarField,
-            a.len(),
-            device_id,
-        );
-    }
-}
-
-// Multiply a matrix by a scalar:
-//  `a` - flattenned matrix;
-//  `b` - vector to multiply `a` by;
-pub fn mult_matrix_by_vec(a: &[ScalarField], b: &[ScalarField], device_id: usize) -> Vec<ScalarField> {
-    let mut c = Vec::with_capacity(b.len());
-    for i in 0..b.len() {
-        c.push(ScalarField::zero());
-    }
-    unsafe {
-        matrix_vec_mod_mult(
-            a as *const _ as *const ScalarField,
-            b as *const _ as *const ScalarField,
-            c.as_mut_slice() as *mut _ as *mut ScalarField,
-            b.len(),
-            device_id,
-        );
-    }
-    c
-}
-
-pub fn clone_buffer<T: DeviceCopy>(buf: &mut DeviceBuffer<T>) -> DeviceBuffer<T> {
-    let mut buf_cpy = unsafe { DeviceBuffer::uninitialized(buf.len()).unwrap() };
-    unsafe { buf_cpy.copy_from(buf) };
-    return buf_cpy;
-}
-
-pub fn get_rng(seed: Option<u64>) -> Box<dyn RngCore> {
-    let rng: Box<dyn RngCore> = match seed {
-        Some(seed) => Box::new(StdRng::seed_from_u64(seed)),
-        None => Box::new(rand::thread_rng()),
-    };
-    rng
-}
-
-fn set_up_device() {
-    // Set up the context, load the module, and create a stream to run kernels in.
-    rustacuda::init(CudaFlags::empty()).unwrap();
-    let device = Device::get_device(0).unwrap();
-    let _ctx = Context::create_and_push(ContextFlags::MAP_HOST | ContextFlags::SCHED_AUTO, device).unwrap();
-}
-
-pub fn generate_random_points(
-    count: usize,
-    mut rng: Box<dyn RngCore>,
-) -> Vec<PointAffineNoInfinity> {
-    (0..count)
-        .map(|_| Point::from_ark(G1Projective::rand(&mut rng)).to_xy_strip_z())
-        .collect()
-}
-
-pub fn generate_random_points_proj(count: usize, mut rng: Box<dyn RngCore>) -> Vec<Point> {
-    (0..count)
-        .map(|_| Point::from_ark(G1Projective::rand(&mut rng)))
-        .collect()
-}
-
-pub fn generate_random_scalars(count: usize, mut rng: Box<dyn RngCore>) -> Vec<ScalarField> {
-    (0..count)
-        .map(|_| ScalarField::from_ark(Fr::rand(&mut rng).into_repr()))
-        .collect()
-}
-
-pub fn set_up_points(test_size: usize, log_domain_size: usize, inverse: bool) -> (Vec<Point>, DeviceBuffer<Point>, DeviceBuffer<ScalarField>) {
-    set_up_device();
-
-    let d_domain = build_domain(1 << log_domain_size, log_domain_size, inverse);
-
-    let seed = Some(0); // fix the rng to get two equal scalar 
-    let vector = generate_random_points_proj(test_size, get_rng(seed));
-    let mut vector_mut = vector.clone();
-
-    let mut d_vector = DeviceBuffer::from_slice(&vector[..]).unwrap();
-    (vector_mut, d_vector, d_domain)
-}
-
-pub fn set_up_scalars(test_size: usize, log_domain_size: usize, inverse: bool) -> (Vec<ScalarField>, DeviceBuffer<ScalarField>, DeviceBuffer<ScalarField>) {
-    set_up_device();
-
-    let d_domain = build_domain(1 << log_domain_size, log_domain_size, inverse);
-
-    let seed = Some(0); // fix the rng to get two equal scalars
-    let mut vector_mut = generate_random_scalars(test_size, get_rng(seed));
-
-    let mut d_vector = DeviceBuffer::from_slice(&vector_mut[..]).unwrap();
-    (vector_mut, d_vector, d_domain)
-}
-
-
-#[cfg(test)]
-pub(crate) mod tests {
-    use std::ops::Add;
-
-    use ark_ec::{msm::VariableBaseMSM, AffineCurve, ProjectiveCurve};
-    use ark_ff::{FftField, Field, Zero, PrimeField};
-
-    use crate::{field::*, *};
-
-    fn random_points_ark_proj(nof_elements: usize) -> Vec<G1Projective> {
-        let mut rng = ark_std::rand::thread_rng();
-        let mut points_ga: Vec<G1Projective> = Vec::new();
-        for _ in 0..nof_elements {
-            let aff = G1Projective::rand(&mut rng);
-            points_ga.push(aff);
-        }
-        points_ga
-    }
-
-    fn ecntt_arc_naive(
-        points: &Vec<G1Projective>,
-        size: usize,
-        inverse: bool,
-    ) -> Vec<G1Projective> {
-        let mut result: Vec<G1Projective> = Vec::new();
-        for _ in 0..size {
-            result.push(G1Projective::zero());
-        }
-        let rou: Fr;
-        if !inverse {
-            rou = Fr::get_root_of_unity(size).unwrap();
-        } else {
-            rou = Fr::inverse(&Fr::get_root_of_unity(size).unwrap()).unwrap();
-        }
-        for k in 0..size {
-            for l in 0..size {
-                let pow: [u64; 1] = [(l * k).try_into().unwrap()];
-                let mul_rou = Fr::pow(&rou, &pow);
-                result[k] = result[k].add(points[l].into_affine().mul(mul_rou));
-            }
-        }
-        if inverse {
-            let size2 = size as u64;
-            for k in 0..size {
-                let multfactor = Fr::inverse(&Fr::from(size2)).unwrap();
-                result[k] = result[k].into_affine().mul(multfactor);
-            }
-        }
-        return result;
-    }
-
-    fn check_eq(points: &Vec<G1Projective>, points2: &Vec<G1Projective>) -> bool {
-        let mut eq = true;
-        for i in 0..points.len() {
-            if points2[i].ne(&points[i]) {
-                eq = false;
-                break;
-            }
-        }
-        return eq;
-    }
-
-    fn test_naive_ark_ecntt(size: usize) {
-        let points = random_points_ark_proj(size);
-        let result1: Vec<G1Projective> = ecntt_arc_naive(&points, size, false);
-        let result2: Vec<G1Projective> = ecntt_arc_naive(&result1, size, true);
-        assert!(!check_eq(&result2, &result1));
-        assert!(check_eq(&result2, &points));
-    }
-
-    #[test]
-    fn test_msm() {
-        let test_sizes = [6, 9];
-
-        for pow2 in test_sizes {
-            let count = 1 << pow2;
-            let seed = None; // set Some to provide seed
-            let points = generate_random_points(count, get_rng(seed));
-            let scalars = generate_random_scalars(count, get_rng(seed));
-
-            let msm_result = msm(&points, &scalars, 0);
-
-            let point_r_ark: Vec<_> = points.iter().map(|x| x.to_ark_repr()).collect();
-            let scalars_r_ark: Vec<_> = scalars.iter().map(|x| x.to_ark()).collect();
-
-            let msm_result_ark = VariableBaseMSM::multi_scalar_mul(&point_r_ark, &scalars_r_ark);
-
-            assert_eq!(msm_result.to_ark_affine(), msm_result_ark);
-            assert_eq!(msm_result.to_ark(), msm_result_ark);
-            assert_eq!(
-                msm_result.to_ark_affine(),
-                Point::from_ark(msm_result_ark).to_ark_affine()
-            );
-        }
-    }
-
-    #[test]
-    fn test_msm_debug() {
-        let test_sizes = [15,16,17,18,19,20];
-
-        for pow2 in test_sizes {
-            let count = 1 << pow2;
-            let seed = None; // set Some to provide seed
-            let points = generate_random_points(count, get_rng(seed));
-            let scalars = generate_random_scalars(count, get_rng(seed));
-
-            let msm_result = msm(&points, &scalars, 0);
-
-            let point_r_ark: Vec<_> = points.iter().map(|x| x.to_ark_repr()).collect();
-            let scalars_r_ark: Vec<_> = scalars.iter().map(|x| x.to_ark()).collect();
-
-            let msm_result_ark = VariableBaseMSM::multi_scalar_mul(&point_r_ark, &scalars_r_ark);
-
-            println!("\n{:?}", pow2);
-            println!("\nark\n");
-            println!("{:?}", msm_result_ark);
-            println!("{:?}", Point::from_ark(msm_result_ark).to_ark_affine());
-            println!("\nicicle\n");
-            println!("{:?}", msm_result);
-            println!("{:?}", msm_result.to_ark_affine());
-            println!("{:?}", msm_result.to_ark());
-
-            assert_eq!(msm_result.to_ark_affine(), msm_result_ark);
-            assert_eq!(msm_result.to_ark(), msm_result_ark);
-            assert_eq!(
-                msm_result.to_ark_affine(),
-                Point::from_ark(msm_result_ark).to_ark_affine()
-            );
-        }
-    }
-
-    #[test]
-    fn test_batch_msm() {
-        for batch_pow2 in [4] {
-            for pow2 in [15,16] {
-                let msm_size = 1 << pow2;
-                let batch_size = 1 << batch_pow2;
-                let seed = None; // set Some to provide seed
-                let points_batch = generate_random_points(msm_size * batch_size, get_rng(seed));
-                let scalars_batch = generate_random_scalars(msm_size * batch_size, get_rng(seed));
-
-                let point_r_ark: Vec<_> = points_batch.iter().map(|x| x.to_ark_repr()).collect();
-                let scalars_r_ark: Vec<_> = scalars_batch.iter().map(|x| x.to_ark()).collect();
-
-                let expected: Vec<_> = point_r_ark
-                    .chunks(msm_size)
-                    .zip(scalars_r_ark.chunks(msm_size))
-                    .map(|p| Point::from_ark(VariableBaseMSM::multi_scalar_mul(p.0, p.1)))
-                    .collect();
-
-                let result = msm_batch(&points_batch, &scalars_batch, batch_size, 0);
-
-                assert_eq!(result, expected);
-            }
-        }
-    }
-
-    #[test]
-    fn test_commit() {
-        let test_size = 1 << 8;
-        let seed = Some(0);
-        let (mut scalars, mut d_scalars, _) = set_up_scalars(test_size, 0, false);
-        let mut points = generate_random_points(test_size, get_rng(seed));
-        let mut d_points = DeviceBuffer::from_slice(&points[..]).unwrap();
-
-        let msm_result = msm(&points, &scalars, 0);
-        let mut d_commit_result = commit(&mut d_points, &mut d_scalars);
-        let mut h_commit_result = Point::zero();
-        d_commit_result.copy_to(&mut h_commit_result).unwrap();
-
-        assert_eq!(msm_result, h_commit_result);
-        assert_ne!(msm_result, Point::zero());
-        assert_ne!(h_commit_result, Point::zero());
-    }
-
-    #[test]
-    fn test_batch_commit() {
-        let batch_size = 4;
-        let test_size = 1 << 12;
-        let seed = Some(0);
-        let (scalars, mut d_scalars, _) = set_up_scalars(test_size * batch_size, 0, false);
-        let points = generate_random_points(test_size * batch_size, get_rng(seed));
-        let mut d_points = DeviceBuffer::from_slice(&points[..]).unwrap();
-
-        let msm_result = msm_batch(&points, &scalars, batch_size, 0);
-        let mut d_commit_result = commit_batch(&mut d_points, &mut d_scalars, batch_size);
-        let mut h_commit_result: Vec<Point> = (0..batch_size).map(|_| Point::zero()).collect();
-        d_commit_result.copy_to(&mut h_commit_result[..]).unwrap();
-
-        assert_eq!(msm_result, h_commit_result);
-        for h in h_commit_result {
-            assert_ne!(h, Point::zero());
-        }
-    }
-
-    #[test]
-    fn test_ntt() {
-        //NTT
-        let seed = None; //some value to fix the rng
-        let test_size = 1 << 3;
-
-        let scalars = generate_random_scalars(test_size, get_rng(seed));
-
-        let mut ntt_result = scalars.clone();
-        ntt(&mut ntt_result, 0);
-
-        assert_ne!(ntt_result, scalars);
-
-        let mut intt_result = ntt_result.clone();
-
-        intt(&mut intt_result, 0);
-
-        assert_eq!(intt_result, scalars);
-
-        //ECNTT
-        let points_proj = generate_random_points_proj(test_size, get_rng(seed));
-
-        test_naive_ark_ecntt(test_size);
-
-        assert!(points_proj[0].to_ark().into_affine().is_on_curve());
-
-        //naive ark
-        let points_proj_ark = points_proj
-            .iter()
-            .map(|p| p.to_ark())
-            .collect::<Vec<G1Projective>>();
-
-        let ecntt_result_naive = ecntt_arc_naive(&points_proj_ark, points_proj_ark.len(), false);
-
-        let iecntt_result_naive = ecntt_arc_naive(&ecntt_result_naive, points_proj_ark.len(), true);
-
-        assert_eq!(points_proj_ark, iecntt_result_naive);
-
-        //ingo gpu
-        let mut ecntt_result = points_proj.to_vec();
-        ecntt(&mut ecntt_result, 0);
-
-        assert_ne!(ecntt_result, points_proj);
-
-        let mut iecntt_result = ecntt_result.clone();
-        iecntt(&mut iecntt_result, 0);
-
-        assert_eq!(
-            iecntt_result_naive,
-            points_proj
-                .iter()
-                .map(|p| p.to_ark_affine())
-                .collect::<Vec<G1Affine>>()
-        );
-        assert_eq!(
-            iecntt_result
-                .iter()
-                .map(|p| p.to_ark_affine())
-                .collect::<Vec<G1Affine>>(),
-            points_proj
-                .iter()
-                .map(|p| p.to_ark_affine())
-                .collect::<Vec<G1Affine>>()
-        );
-    }
-
-    #[test]
-    fn test_ntt_batch() {
-        //NTT
-        let seed = None; //some value to fix the rng
-        let test_size = 1 << 5;
-        let batches = 4;
-
-        let scalars_batch: Vec<ScalarField> =
-            generate_random_scalars(test_size * batches, get_rng(seed));
-
-        let mut scalar_vec_of_vec: Vec<Vec<ScalarField>> = Vec::new();
-
-        for i in 0..batches {
-            scalar_vec_of_vec.push(scalars_batch[i * test_size..(i + 1) * test_size].to_vec());
-        }
-
-        let mut ntt_result = scalars_batch.clone();
-
-        // do batch ntt
-        ntt_batch(&mut ntt_result, test_size, 0);
-
-        let mut ntt_result_vec_of_vec = Vec::new();
-
-        // do ntt for every chunk
-        for i in 0..batches {
-            ntt_result_vec_of_vec.push(scalar_vec_of_vec[i].clone());
-            ntt(&mut ntt_result_vec_of_vec[i], 0);
-        }
-
-        // check that the ntt of each vec of scalars is equal to the intt of the specific batch
-        for i in 0..batches {
-            assert_eq!(
-                ntt_result_vec_of_vec[i],
-                ntt_result[i * test_size..(i + 1) * test_size]
-            );
-        }
-
-        // check that ntt output is different from input
-        assert_ne!(ntt_result, scalars_batch);
-
-        let mut intt_result = ntt_result.clone();
-
-        // do batch intt
-        intt_batch(&mut intt_result, test_size, 0);
-
-        let mut intt_result_vec_of_vec = Vec::new();
-
-        // do intt for every chunk
-        for i in 0..batches {
-            intt_result_vec_of_vec.push(ntt_result_vec_of_vec[i].clone());
-            intt(&mut intt_result_vec_of_vec[i], 0);
-        }
-
-        // check that the intt of each vec of scalars is equal to the intt of the specific batch
-        for i in 0..batches {
-            assert_eq!(
-                intt_result_vec_of_vec[i],
-                intt_result[i * test_size..(i + 1) * test_size]
-            );
-        }
-
-        assert_eq!(intt_result, scalars_batch);
-
-        // //ECNTT
-        let points_proj = generate_random_points_proj(test_size * batches, get_rng(seed));
-
-        let mut points_vec_of_vec: Vec<Vec<Point>> = Vec::new();
-
-        for i in 0..batches {
-            points_vec_of_vec.push(points_proj[i * test_size..(i + 1) * test_size].to_vec());
-        }
-
-        let mut ntt_result_points = points_proj.clone();
-
-        // do batch ecintt
-        ecntt_batch(&mut ntt_result_points, test_size, 0);
-
-        let mut ntt_result_points_vec_of_vec = Vec::new();
-
-        for i in 0..batches {
-            ntt_result_points_vec_of_vec.push(points_vec_of_vec[i].clone());
-            ecntt(&mut ntt_result_points_vec_of_vec[i], 0);
-        }
-
-        for i in 0..batches {
-            assert_eq!(
-                ntt_result_points_vec_of_vec[i],
-                ntt_result_points[i * test_size..(i + 1) * test_size]
-            );
-        }
-
-        assert_ne!(ntt_result_points, points_proj);
-
-        let mut intt_result_points = ntt_result_points.clone();
-
-        // do batch ecintt
-        iecntt_batch(&mut intt_result_points, test_size, 0);
-
-        let mut intt_result_points_vec_of_vec = Vec::new();
-
-        // do ecintt for every chunk
-        for i in 0..batches {
-            intt_result_points_vec_of_vec.push(ntt_result_points_vec_of_vec[i].clone());
-            iecntt(&mut intt_result_points_vec_of_vec[i], 0);
-        }
-
-        // check that the ecintt of each vec of scalars is equal to the intt of the specific batch
-        for i in 0..batches {
-            assert_eq!(
-                intt_result_points_vec_of_vec[i],
-                intt_result_points[i * test_size..(i + 1) * test_size]
-            );
-        }
-
-        assert_eq!(intt_result_points, points_proj);
-    }
-
-    #[test]
-    fn test_scalar_interpolation() {
-        let log_test_size = 7;
-        let test_size = 1 << log_test_size;
-        let (mut evals_mut, mut d_evals, mut d_domain) = set_up_scalars(test_size, log_test_size, true);
-
-        reverse_order_scalars(&mut d_evals);
-        let mut d_coeffs = interpolate_scalars(&mut d_evals, &mut d_domain);
-        intt(&mut evals_mut, 0);
-        let mut h_coeffs: Vec<ScalarField> = (0..test_size).map(|_| ScalarField::zero()).collect();
-        d_coeffs.copy_to(&mut h_coeffs[..]).unwrap();
-
-        assert_eq!(h_coeffs, evals_mut);
-    }
-
-    #[test]
-    fn test_scalar_batch_interpolation() {
-        let batch_size = 4;
-        let log_test_size = 10;
-        let test_size = 1 << log_test_size;
-        let (mut evals_mut, mut d_evals, mut d_domain) = set_up_scalars(test_size * batch_size, log_test_size, true);
-
-        reverse_order_scalars_batch(&mut d_evals, batch_size);
-        let mut d_coeffs = interpolate_scalars_batch(&mut d_evals, &mut d_domain, batch_size);
-        intt_batch(&mut evals_mut, test_size, 0);
-        let mut h_coeffs: Vec<ScalarField> = (0..test_size * batch_size).map(|_| ScalarField::zero()).collect();
-        d_coeffs.copy_to(&mut h_coeffs[..]).unwrap();
-
-        assert_eq!(h_coeffs, evals_mut);
-    }
-
-    #[test]
-    fn test_point_interpolation() {
-        let log_test_size = 6;
-        let test_size = 1 << log_test_size;
-        let (mut evals_mut, mut d_evals, mut d_domain) = set_up_points(test_size, log_test_size, true);
-
-        reverse_order_points(&mut d_evals);
-        let mut d_coeffs = interpolate_points(&mut d_evals, &mut d_domain);
-        iecntt(&mut evals_mut[..], 0);
-        let mut h_coeffs: Vec<Point> = (0..test_size).map(|_| Point::zero()).collect();
-        d_coeffs.copy_to(&mut h_coeffs[..]).unwrap();
-        
-        assert_eq!(h_coeffs, *evals_mut);
-        for h in h_coeffs.iter() {
-            assert_ne!(*h, Point::zero());
-        }
-    }
-
-    #[test]
-    fn test_point_batch_interpolation() {
-        let batch_size = 4;
-        let log_test_size = 6;
-        let test_size = 1 << log_test_size;
-        let (mut evals_mut, mut d_evals, mut d_domain) = set_up_points(test_size * batch_size, log_test_size, true);
-
-        reverse_order_points_batch(&mut d_evals, batch_size);
-        let mut d_coeffs = interpolate_points_batch(&mut d_evals, &mut d_domain, batch_size);
-        iecntt_batch(&mut evals_mut[..], test_size, 0);
-        let mut h_coeffs: Vec<Point> = (0..test_size * batch_size).map(|_| Point::zero()).collect();
-        d_coeffs.copy_to(&mut h_coeffs[..]).unwrap();
-        
-        assert_eq!(h_coeffs, *evals_mut);
-        for h in h_coeffs.iter() {
-            assert_ne!(*h, Point::zero());
-        }
-    }
-
-    #[test]
-    fn test_scalar_evaluation() {
-        let log_test_domain_size = 8;
-        let coeff_size = 1 << 6;
-        let (h_coeffs, mut d_coeffs, mut d_domain) = set_up_scalars(coeff_size, log_test_domain_size, false);
-        let (_, _, mut d_domain_inv) = set_up_scalars(0, log_test_domain_size, true);
-
-        let mut d_evals = evaluate_scalars(&mut d_coeffs, &mut d_domain);
-        let mut d_coeffs_domain = interpolate_scalars(&mut d_evals, &mut d_domain_inv);
-        let mut h_coeffs_domain: Vec<ScalarField> = (0..1 << log_test_domain_size).map(|_| ScalarField::zero()).collect();
-        d_coeffs_domain.copy_to(&mut h_coeffs_domain[..]).unwrap();
-
-        assert_eq!(h_coeffs, h_coeffs_domain[..coeff_size]);
-        for i in coeff_size.. (1 << log_test_domain_size) {
-            assert_eq!(ScalarField::zero(), h_coeffs_domain[i]);
-        }
-    }
-
-    #[test]
-    fn test_scalar_batch_evaluation() {
-        let batch_size = 6;
-        let log_test_domain_size = 8;
-        let domain_size = 1 << log_test_domain_size;
-        let coeff_size = 1 << 6;
-        let (h_coeffs, mut d_coeffs, mut d_domain) = set_up_scalars(coeff_size * batch_size, log_test_domain_size, false);
-        let (_, _, mut d_domain_inv) = set_up_scalars(0, log_test_domain_size, true);
-
-        let mut d_evals = evaluate_scalars_batch(&mut d_coeffs, &mut d_domain, batch_size);
-        let mut d_coeffs_domain = interpolate_scalars_batch(&mut d_evals, &mut d_domain_inv, batch_size);
-        let mut h_coeffs_domain: Vec<ScalarField> = (0..domain_size * batch_size).map(|_| ScalarField::zero()).collect();
-        d_coeffs_domain.copy_to(&mut h_coeffs_domain[..]).unwrap();
-
-        for j in 0..batch_size {
-            assert_eq!(h_coeffs[j * coeff_size..(j + 1) * coeff_size], h_coeffs_domain[j * domain_size..j * domain_size + coeff_size]);
-            for i in coeff_size..domain_size {
-                assert_eq!(ScalarField::zero(), h_coeffs_domain[j * domain_size + i]);
-            }
-        }
-    }
-
-    #[test]
-    fn test_point_evaluation() {
-        let log_test_domain_size = 7;
-        let coeff_size = 1 << 7;
-        let (h_coeffs, mut d_coeffs, mut d_domain) = set_up_points(coeff_size, log_test_domain_size, false);
-        let (_, _, mut d_domain_inv) = set_up_points(0, log_test_domain_size, true);
-
-        let mut d_evals = evaluate_points(&mut d_coeffs, &mut d_domain);
-        let mut d_coeffs_domain = interpolate_points(&mut d_evals, &mut d_domain_inv);
-        let mut h_coeffs_domain: Vec<Point> = (0..1 << log_test_domain_size).map(|_| Point::zero()).collect();
-        d_coeffs_domain.copy_to(&mut h_coeffs_domain[..]).unwrap();
-
-        assert_eq!(h_coeffs[..], h_coeffs_domain[..coeff_size]);
-        for i in coeff_size..(1 << log_test_domain_size) {
-            assert_eq!(Point::zero(), h_coeffs_domain[i]);
-        }
-        for i in 0..coeff_size {
-            assert_ne!(h_coeffs_domain[i], Point::zero());
-        }
-    }
-
-    #[test]
-    fn test_point_batch_evaluation() {
-        let batch_size = 4;
-        let log_test_domain_size = 6;
-        let domain_size = 1 << log_test_domain_size;
-        let coeff_size = 1 << 5;
-        let (h_coeffs, mut d_coeffs, mut d_domain) = set_up_points(coeff_size * batch_size, log_test_domain_size, false);
-        let (_, _, mut d_domain_inv) = set_up_points(0, log_test_domain_size, true);
-
-        let mut d_evals = evaluate_points_batch(&mut d_coeffs, &mut d_domain, batch_size);
-        let mut d_coeffs_domain = interpolate_points_batch(&mut d_evals, &mut d_domain_inv, batch_size);
-        let mut h_coeffs_domain: Vec<Point> = (0..domain_size * batch_size).map(|_| Point::zero()).collect();
-        d_coeffs_domain.copy_to(&mut h_coeffs_domain[..]).unwrap();
-
-        for j in 0..batch_size {
-            assert_eq!(h_coeffs[j * coeff_size..(j + 1) * coeff_size], h_coeffs_domain[j * domain_size..(j * domain_size + coeff_size)]);
-            for i in coeff_size..domain_size {
-                assert_eq!(Point::zero(), h_coeffs_domain[j * domain_size + i]);
-            }
-            for i in j * domain_size..(j * domain_size + coeff_size) {
-                assert_ne!(h_coeffs_domain[i], Point::zero());
-            }
-        }
-    }
-
-    #[test]
-    fn test_scalar_evaluation_on_trivial_coset() {
-        // checks that the evaluations on the subgroup is the same as on the coset generated by 1
-        let log_test_domain_size = 8;
-        let coeff_size = 1 << 6;
-        let (_, mut d_coeffs, mut d_domain) = set_up_scalars(coeff_size, log_test_domain_size, false);
-        let (_, _, mut d_domain_inv) = set_up_scalars(coeff_size, log_test_domain_size, true);
-        let mut d_trivial_coset_powers = build_domain(1 << log_test_domain_size, 0, false);
-
-        let mut d_evals = evaluate_scalars(&mut d_coeffs, &mut d_domain);
-        let mut h_coeffs: Vec<ScalarField> = (0..1 << log_test_domain_size).map(|_| ScalarField::zero()).collect();
-        d_evals.copy_to(&mut h_coeffs[..]).unwrap();
-        let mut d_evals_coset = evaluate_scalars_on_coset(&mut d_coeffs, &mut d_domain, &mut d_trivial_coset_powers);
-        let mut h_evals_coset: Vec<ScalarField> = (0..1 << log_test_domain_size).map(|_| ScalarField::zero()).collect();
-        d_evals_coset.copy_to(&mut h_evals_coset[..]).unwrap();
-
-        assert_eq!(h_coeffs, h_evals_coset);
-    }
-
-    #[test]
-    fn test_scalar_evaluation_on_coset() {
-        // checks that evaluating a polynomial on a subgroup and its coset is the same as evaluating on a 2x larger subgroup 
-        let log_test_size = 8;
-        let test_size = 1 << log_test_size;
-        let (_, mut d_coeffs, mut d_domain) = set_up_scalars(test_size, log_test_size, false);
-        let (_, _, mut d_large_domain) = set_up_scalars(0, log_test_size + 1, false);
-        let mut d_coset_powers = build_domain(test_size, log_test_size + 1, false);
-
-        let mut d_evals_large = evaluate_scalars(&mut d_coeffs, &mut d_large_domain);
-        let mut h_evals_large: Vec<ScalarField> = (0..2 * test_size).map(|_| ScalarField::zero()).collect();
-        d_evals_large.copy_to(&mut h_evals_large[..]).unwrap();
-        let mut d_evals = evaluate_scalars(&mut d_coeffs, &mut d_domain);
-        let mut h_evals: Vec<ScalarField> = (0..test_size).map(|_| ScalarField::zero()).collect();
-        d_evals.copy_to(&mut h_evals[..]).unwrap();
-        let mut d_evals_coset = evaluate_scalars_on_coset(&mut d_coeffs, &mut d_domain, &mut d_coset_powers);
-        let mut h_evals_coset: Vec<ScalarField> = (0..test_size).map(|_| ScalarField::zero()).collect();
-        d_evals_coset.copy_to(&mut h_evals_coset[..]).unwrap();
-
-        assert_eq!(h_evals[..], h_evals_large[..test_size]);
-        assert_eq!(h_evals_coset[..], h_evals_large[test_size..2 * test_size]);
-    }
-
-    #[test]
-    fn test_scalar_batch_evaluation_on_coset() {
-        // checks that evaluating a polynomial on a subgroup and its coset is the same as evaluating on a 2x larger subgroup 
-        let batch_size = 4;
-        let log_test_size = 6;
-        let test_size = 1 << log_test_size;
-        let (_, mut d_coeffs, mut d_domain) = set_up_scalars(test_size * batch_size, log_test_size, false);
-        let (_, _, mut d_large_domain) = set_up_scalars(0, log_test_size + 1, false);
-        let mut d_coset_powers = build_domain(test_size, log_test_size + 1, false);
-
-        let mut d_evals_large = evaluate_scalars_batch(&mut d_coeffs, &mut d_large_domain, batch_size);
-        let mut h_evals_large: Vec<ScalarField> = (0..2 * test_size * batch_size).map(|_| ScalarField::zero()).collect();
-        d_evals_large.copy_to(&mut h_evals_large[..]).unwrap();
-        let mut d_evals = evaluate_scalars_batch(&mut d_coeffs, &mut d_domain, batch_size);
-        let mut h_evals: Vec<ScalarField> = (0..test_size * batch_size).map(|_| ScalarField::zero()).collect();
-        d_evals.copy_to(&mut h_evals[..]).unwrap();
-        let mut d_evals_coset = evaluate_scalars_on_coset_batch(&mut d_coeffs, &mut d_domain, batch_size, &mut d_coset_powers);
-        let mut h_evals_coset: Vec<ScalarField> = (0..test_size * batch_size).map(|_| ScalarField::zero()).collect();
-        d_evals_coset.copy_to(&mut h_evals_coset[..]).unwrap();
-
-        for i in 0..batch_size {
-            assert_eq!(h_evals_large[2 * i * test_size..(2 * i + 1) * test_size], h_evals[i * test_size..(i + 1) * test_size]);
-            assert_eq!(h_evals_large[(2 * i + 1) * test_size..(2 * i + 2) * test_size], h_evals_coset[i * test_size..(i + 1) * test_size]);
-        }
-    }
-
-    #[test]
-    fn test_point_evaluation_on_coset() {
-        // checks that evaluating a polynomial on a subgroup and its coset is the same as evaluating on a 2x larger subgroup 
-        let log_test_size = 8;
-        let test_size = 1 << log_test_size;
-        let (_, mut d_coeffs, mut d_domain) = set_up_points(test_size, log_test_size, false);
-        let (_, _, mut d_large_domain) = set_up_points(0, log_test_size + 1, false);
-        let mut d_coset_powers = build_domain(test_size, log_test_size + 1, false);
-
-        let mut d_evals_large = evaluate_points(&mut d_coeffs, &mut d_large_domain);
-        let mut h_evals_large: Vec<Point> = (0..2 * test_size).map(|_| Point::zero()).collect();
-        d_evals_large.copy_to(&mut h_evals_large[..]).unwrap();
-        let mut d_evals = evaluate_points(&mut d_coeffs, &mut d_domain);
-        let mut h_evals: Vec<Point> = (0..test_size).map(|_| Point::zero()).collect();
-        d_evals.copy_to(&mut h_evals[..]).unwrap();
-        let mut d_evals_coset = evaluate_points_on_coset(&mut d_coeffs, &mut d_domain, &mut d_coset_powers);
-        let mut h_evals_coset: Vec<Point> = (0..test_size).map(|_| Point::zero()).collect();
-        d_evals_coset.copy_to(&mut h_evals_coset[..]).unwrap();
-
-        assert_eq!(h_evals[..], h_evals_large[..test_size]);
-        assert_eq!(h_evals_coset[..], h_evals_large[test_size..2 * test_size]);
-        for i in 0..test_size {
-            assert_ne!(h_evals[i], Point::zero());
-            assert_ne!(h_evals_coset[i], Point::zero());
-            assert_ne!(h_evals_large[2 * i], Point::zero());
-            assert_ne!(h_evals_large[2 * i + 1], Point::zero());
-        }
-    }
-
-    #[test]
-    fn test_point_batch_evaluation_on_coset() {
-        // checks that evaluating a polynomial on a subgroup and its coset is the same as evaluating on a 2x larger subgroup 
-        let batch_size = 2;
-        let log_test_size = 6;
-        let test_size = 1 << log_test_size;
-        let (_, mut d_coeffs, mut d_domain) = set_up_points(test_size * batch_size, log_test_size, false);
-        let (_, _, mut d_large_domain) = set_up_points(0, log_test_size + 1, false);
-        let mut d_coset_powers = build_domain(test_size, log_test_size + 1, false);
-
-        let mut d_evals_large = evaluate_points_batch(&mut d_coeffs, &mut d_large_domain, batch_size);
-        let mut h_evals_large: Vec<Point> = (0..2 * test_size * batch_size).map(|_| Point::zero()).collect();
-        d_evals_large.copy_to(&mut h_evals_large[..]).unwrap();
-        let mut d_evals = evaluate_points_batch(&mut d_coeffs, &mut d_domain, batch_size);
-        let mut h_evals: Vec<Point> = (0..test_size * batch_size).map(|_| Point::zero()).collect();
-        d_evals.copy_to(&mut h_evals[..]).unwrap();
-        let mut d_evals_coset = evaluate_points_on_coset_batch(&mut d_coeffs, &mut d_domain, batch_size, &mut d_coset_powers);
-        let mut h_evals_coset: Vec<Point> = (0..test_size * batch_size).map(|_| Point::zero()).collect();
-        d_evals_coset.copy_to(&mut h_evals_coset[..]).unwrap();
-
-        for i in 0..batch_size {
-            assert_eq!(h_evals_large[2 * i * test_size..(2 * i + 1) * test_size], h_evals[i * test_size..(i + 1) * test_size]);
-            assert_eq!(h_evals_large[(2 * i + 1) * test_size..(2 * i + 2) * test_size], h_evals_coset[i * test_size..(i + 1) * test_size]);
-        }
-        for i in 0..test_size * batch_size {
-            assert_ne!(h_evals[i], Point::zero());
-            assert_ne!(h_evals_coset[i], Point::zero());
-            assert_ne!(h_evals_large[2 * i], Point::zero());
-            assert_ne!(h_evals_large[2 * i + 1], Point::zero());
-        }
-    }
-
-    // testing matrix multiplication by comparing the result of FFT with the naive multiplication by the DFT matrix
-    #[test]
-    fn test_matrix_multiplication() {
-        let seed = None; // some value to fix the rng
-        let test_size = 1 << 5;
-        let rou = Fr::get_root_of_unity(test_size).unwrap();
-        let matrix_flattened: Vec<ScalarField> = (0..test_size).map(
-            |row_num| { (0..test_size).map( 
-                |col_num| {
-                    let pow: [u64; 1] = [(row_num * col_num).try_into().unwrap()];
-                    ScalarField::from_ark(Fr::pow(&rou, &pow).into_repr())
-                }).collect::<Vec<ScalarField>>()
-            }).flatten().collect::<Vec<_>>();
-        let vector: Vec<ScalarField> = generate_random_scalars(test_size, get_rng(seed));
-
-        let result = mult_matrix_by_vec(&matrix_flattened, &vector, 0);
-        let mut ntt_result = vector.clone();
-        ntt(&mut ntt_result, 0);
-        
-        // we don't use the same roots of unity as arkworks, so the results are permutations
-        // of one another and the only guaranteed fixed scalars are the following ones:
-        assert_eq!(result[0], ntt_result[0]);
-        assert_eq!(result[test_size >> 1], ntt_result[test_size >> 1]);
-    }
-
-    #[test]
-    #[allow(non_snake_case)]
-    fn test_vec_scalar_mul() {
-        let mut intoo = [ScalarField::one(), ScalarField::one(), ScalarField::zero()];
-        let expected = [ScalarField::one(), ScalarField::zero(), ScalarField::zero()];
-        mult_sc_vec(&mut intoo, &expected, 0);
-        assert_eq!(intoo, expected);
-    }
-
-    #[test]
-    #[allow(non_snake_case)]
-    fn test_vec_point_mul() {
-        let dummy_one = Point {
-            x: BaseField::one(),
-            y: BaseField::zero(),
-            z: BaseField::one(),
-        };
-
-        let mut inout = [dummy_one, dummy_one, Point::zero()];
-        let scalars = [ScalarField::one(), ScalarField::zero(), ScalarField::zero()];
-        let expected = [
-            Point::zero(),
-            Point {
-                x: BaseField::zero(),
-                y: BaseField::one(),
-                z: BaseField::zero(),
-            },
-            Point {
-                x: BaseField::zero(),
-                y: BaseField::one(),
-                z: BaseField::zero(),
-            },
-        ];
-        multp_vec(&mut inout, &scalars, 0);
-        assert_eq!(inout, expected);
-    }
-}
-=======
-pub mod curves;
->>>>>>> 396c5f3c
+pub mod curves;