--- conflicted
+++ resolved
@@ -105,20 +105,12 @@
 
 func (a Affine) ToProjective() Projective {
 	var p Projective
-<<<<<<< HEAD
-
-	cA := (*C.affine_t)(unsafe.Pointer(&a))
-	cP := (*C.projective_t)(unsafe.Pointer(&p))
-	C.bw6_761_from_affine(cA, cP)
-	return p
-=======
 
 	cA := (*C.affine_t)(unsafe.Pointer(&a))
 	cP := (*C.projective_t)(unsafe.Pointer(&p))
 	C.bw6_761_from_affine(cA, cP)
 	return p
 
->>>>>>> 0cb0b49b
 }
 
 func AffineFromProjective(p *Projective) Affine {
