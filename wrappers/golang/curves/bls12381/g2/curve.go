package g2

// #cgo CFLAGS: -I./include/
// #include "curve.h"
import "C"

import (
	"unsafe"

	"github.com/ingonyama-zk/icicle/v2/wrappers/golang/core"
	cr "github.com/ingonyama-zk/icicle/v2/wrappers/golang/cuda_runtime"
)

type G2Projective struct {
	X, Y, Z G2BaseField
}

func (p G2Projective) Size() int {
	return p.X.Size() * 3
}

func (p G2Projective) AsPointer() *uint32 {
	return p.X.AsPointer()
}

func (p *G2Projective) Zero() G2Projective {
	p.X.Zero()
	p.Y.One()
	p.Z.Zero()

	return *p
}

func (p *G2Projective) FromLimbs(x, y, z []uint32) G2Projective {
	p.X.FromLimbs(x)
	p.Y.FromLimbs(y)
	p.Z.FromLimbs(z)

	return *p
}

func (p *G2Projective) FromAffine(a G2Affine) G2Projective {

	cA := (*C.g2_affine_t)(unsafe.Pointer(&a))
	cP := (*C.g2_projective_t)(unsafe.Pointer(p))
	C.bls12_381_g2_from_affine(cA, cP)
	return *p
}

func (p G2Projective) ProjectiveEq(p2 *G2Projective) bool {
	cP := (*C.g2_projective_t)(unsafe.Pointer(&p))
	cP2 := (*C.g2_projective_t)(unsafe.Pointer(&p2))
	__ret := C.bls12_381_g2_eq(cP, cP2)
	return __ret == (C._Bool)(true)
}

func (p *G2Projective) ProjectiveToAffine() G2Affine {
	var a G2Affine

	cA := (*C.g2_affine_t)(unsafe.Pointer(&a))
	cP := (*C.g2_projective_t)(unsafe.Pointer(p))
	C.bls12_381_g2_to_affine(cP, cA)
	return a
}

func G2GenerateProjectivePoints(size int) core.HostSlice[G2Projective] {
	points := make([]G2Projective, size)
	for i := range points {
		points[i] = G2Projective{}
	}

	pointsSlice := core.HostSliceFromElements[G2Projective](points)
	pPoints := (*C.g2_projective_t)(unsafe.Pointer(&pointsSlice[0]))
	cSize := (C.int)(size)
	C.bls12_381_g2_generate_projective_points(pPoints, cSize)

	return pointsSlice
}

type G2Affine struct {
	X, Y G2BaseField
}

func (a G2Affine) Size() int {
	return a.X.Size() * 2
}

func (a G2Affine) AsPointer() *uint32 {
	return a.X.AsPointer()
}

func (a *G2Affine) Zero() G2Affine {
	a.X.Zero()
	a.Y.Zero()

	return *a
}

func (a *G2Affine) FromLimbs(x, y []uint32) G2Affine {
	a.X.FromLimbs(x)
	a.Y.FromLimbs(y)

	return *a
}

func (a G2Affine) ToProjective() G2Projective {
	var p G2Projective
<<<<<<< HEAD

	cA := (*C.g2_affine_t)(unsafe.Pointer(&a))
	cP := (*C.g2_projective_t)(unsafe.Pointer(&p))
	C.bls12_381_g2_from_affine(cA, cP)
	return p
=======

	cA := (*C.g2_affine_t)(unsafe.Pointer(&a))
	cP := (*C.g2_projective_t)(unsafe.Pointer(&p))
	C.bls12_381_g2_from_affine(cA, cP)
	return p

>>>>>>> 0cb0b49b
}

func G2AffineFromProjective(p *G2Projective) G2Affine {
	return p.ProjectiveToAffine()
}

func G2GenerateAffinePoints(size int) core.HostSlice[G2Affine] {
	points := make([]G2Affine, size)
	for i := range points {
		points[i] = G2Affine{}
	}

	pointsSlice := core.HostSliceFromElements[G2Affine](points)
	cPoints := (*C.g2_affine_t)(unsafe.Pointer(&pointsSlice[0]))
	cSize := (C.int)(size)
	C.bls12_381_g2_generate_affine_points(cPoints, cSize)

	return pointsSlice
}

func convertG2AffinePointsMontgomery(points *core.DeviceSlice, isInto bool) cr.CudaError {
	cValues := (*C.g2_affine_t)(points.AsUnsafePointer())
	cSize := (C.size_t)(points.Len())
	cIsInto := (C._Bool)(isInto)
	defaultCtx, _ := cr.GetDefaultDeviceContext()
	cCtx := (*C.DeviceContext)(unsafe.Pointer(&defaultCtx))
	__ret := C.bls12_381_g2_affine_convert_montgomery(cValues, cSize, cIsInto, cCtx)
	err := (cr.CudaError)(__ret)
	return err
}

func G2AffineToMontgomery(points *core.DeviceSlice) cr.CudaError {
	points.CheckDevice()
	return convertG2AffinePointsMontgomery(points, true)
}

func G2AffineFromMontgomery(points *core.DeviceSlice) cr.CudaError {
	points.CheckDevice()
	return convertG2AffinePointsMontgomery(points, false)
}

func convertG2ProjectivePointsMontgomery(points *core.DeviceSlice, isInto bool) cr.CudaError {
	cValues := (*C.g2_projective_t)(points.AsUnsafePointer())
	cSize := (C.size_t)(points.Len())
	cIsInto := (C._Bool)(isInto)
	defaultCtx, _ := cr.GetDefaultDeviceContext()
	cCtx := (*C.DeviceContext)(unsafe.Pointer(&defaultCtx))
	__ret := C.bls12_381_g2_projective_convert_montgomery(cValues, cSize, cIsInto, cCtx)
	err := (cr.CudaError)(__ret)
	return err
}

func G2ProjectiveToMontgomery(points *core.DeviceSlice) cr.CudaError {
	points.CheckDevice()
	return convertG2ProjectivePointsMontgomery(points, true)
}

func G2ProjectiveFromMontgomery(points *core.DeviceSlice) cr.CudaError {
	points.CheckDevice()
	return convertG2ProjectivePointsMontgomery(points, false)
}<|MERGE_RESOLUTION|>--- conflicted
+++ resolved
@@ -105,20 +105,12 @@
 
 func (a G2Affine) ToProjective() G2Projective {
 	var p G2Projective
-<<<<<<< HEAD
-
-	cA := (*C.g2_affine_t)(unsafe.Pointer(&a))
-	cP := (*C.g2_projective_t)(unsafe.Pointer(&p))
-	C.bls12_381_g2_from_affine(cA, cP)
-	return p
-=======
 
 	cA := (*C.g2_affine_t)(unsafe.Pointer(&a))
 	cP := (*C.g2_projective_t)(unsafe.Pointer(&p))
 	C.bls12_381_g2_from_affine(cA, cP)
 	return p
 
->>>>>>> 0cb0b49b
 }
 
 func G2AffineFromProjective(p *G2Projective) G2Affine {
