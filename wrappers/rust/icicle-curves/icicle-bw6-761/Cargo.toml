--- conflicted
+++ resolved
@@ -1,10 +1,6 @@
 [package]
 name = "icicle-bw6-761"
-<<<<<<< HEAD
-version = "1.2.0"
-=======
 version = "1.3.0"
->>>>>>> d84ffd26
 edition = "2021"
 authors = [ "Ingonyama" ]
 description = "Rust wrapper for the CUDA implementation of BW6-761 pairing friendly elliptic curve by Ingonyama"
